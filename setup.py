--- conflicted
+++ resolved
@@ -46,10 +46,6 @@
     author_email='',
     license='',
     packages=['nfem', 'nfem.visualization'],
-<<<<<<< HEAD
-    python_requires='>3.6',
-    install_requires=requirements(),
-=======
     python_requires='>=3.6',
     install_requires=[
         'ipython',
@@ -60,6 +56,5 @@
         'PyQt5>=5.9.2,<5.13',
         'scipy',
     ],
->>>>>>> 41c5f958
     zip_safe=False,
 )