"""
Non linear example of the two bar truss

It can be run with different path following and predictor methods:
This can be set right below in the 'Solve' block
"""
# add the path to the nfem tool to the PATH.
import sys
sys.path.append('..') 
# import necessary modules
import numpy as np

from nfem import *

#======================================
# Preprocessing
#======================================
model = Model('Two-Bar Truss')

model.add_node(id='A', x=0, y=0, z=0)
model.add_node(id='B', x=1, y=1, z=0)
model.add_node(id='C', x=2, y=0, z=0)

model.add_truss_element(id=1, node_a='A', node_b='B', youngs_modulus=1, area=1)
model.add_truss_element(id=2, node_a='B', node_b='C', youngs_modulus=1, area=1)

model.add_single_load(id='load 1', node_id='B', fv=-1)

model.add_dirichlet_condition(node_id='A', dof_types='uvw', value=0)
model.add_dirichlet_condition(node_id='B', dof_types='w', value=0)
model.add_dirichlet_condition(node_id='C', dof_types='uvw', value=0)

#======================================
# Solve 
# (with the chosen method)
#======================================
# 1: load control with tangential 'lambda' predictor
# 2: displacement control with tangential 'u' predictor
# 3: arclength control with tangential 'delta-u' predictor
# 4: arclength control with tangential 'arc-lenght' predictor
# 5: arclength control with increment predictor
#======================================
<<<<<<< HEAD
method = 4
=======
method = 3
>>>>>>> 55aee338

if method == 1: #load control

    # define a load curve with the lambda values that should be used
    load_curve = np.linspace(0.025, 0.5, 20)
    for lam in load_curve:
        
        # create a new model for each solution step
        model = model.get_duplicate()

        # prescribe lambda
        model.predict_tangential(strategy="lambda", value=lam)
        # ALTERNATIVE prescribe delta lambda
        #model.predict_tangential(strategy="delta-lambda", value=0.025)
        
        model.perform_non_linear_solution_step(strategy="load-control", 
                                               solve_det_k=True,
                                               solve_attendant_eigenvalue=True)

elif method == 2: #displacement control

    # define a list of displacement values that should be used
    displacement_curve = np.linspace(-0.1, -2.0, 20)
    for displacement in displacement_curve:

        # create a new model for each solution step
        model = model.get_duplicate()

        # prescribe u
        model.predict_tangential(strategy="dof", value=displacement, dof=('B', 'v') )
        # ALTERNATIVE prescribe delta u
        #model.predict_tangential(strategy="delta-u", value=-0.1, dof=('B', 'v') )
        
        model.perform_non_linear_solution_step(strategy="displacement-control", dof=('B', 'v'), 
                                               solve_det_k=True,
                                               solve_attendant_eigenvalue=True)

elif method == 3: #arclength control

    # define a list of displacement values that should be used
    displacement_increment = -0.1
    n_steps = 20
    for i in range(n_steps):

        # create a new model for each solution step
        model = model.get_duplicate()

        # prescribe delta_u
        model.predict_tangential(strategy="delta-dof", value=displacement_increment, dof=('B', 'v') )
        
        model.perform_non_linear_solution_step(strategy="arc-length-control", 
                                               solve_det_k=True,
                                               solve_attendant_eigenvalue=True)

elif method == 4: #arclength control with delta predictor

    # define a list of displacement values that should be used
    arclength = 0.1
    n_steps = 20
    for i in range(n_steps):
        
        # create a new model for each solution step
        model = model.get_duplicate()

        if i == 0:
            # increment the dof state
            model.predict_tangential(strategy="delta-dof", value=-0.1, dof=('B', 'v') )
        else:
            # increment dof and lambda with the increment from the last solution step
            model.predict_tangential(strategy="arc-length")
        
        model.perform_non_linear_solution_step(strategy="arc-length-control")

elif method == 5: #arclength control with delta predictor

    # define a list of displacement values that should be used
    arclength = 0.1
    n_steps = 20
    for i in range(n_steps):
        
        # create a new model for each solution step
        model = model.get_duplicate()

        if i == 0:
            # increment the dof state
            model.predict_tangential(strategy="delta-u", value=-0.1, dof=('B', 'v') )
        else:
            # increment dof and lambda with the increment from the last solution step
            model.predict_with_last_increment()
        
        model.perform_non_linear_solution_step(strategy="arc-length-control", 
                                               solve_det_k=True,
                                               solve_attendant_eigenvalue=True)

#======================================
# Postprocessing
#======================================

plot = Plot2D()
plot.invert_xaxis()

# plot the load displacement curve using the predefined function
plot.add_load_displacement_curve(model, dof=('B', 'v'))

# plot det(K) using the general historic plot function
def det_k_data_function(model):
    """This function is called for each model in the history. It returns the 
    values for x and y of a model.
    """
    x = model.get_dof_state(dof=('B', 'v'))
    y = model.det_k
    return x, y
plot.add_history_curve(model, 
                        x_y_data=det_k_data_function,
                        label='det(K) : B-v')

# plot the first eigenvalue using the general historic plot function
def eigenvalue_data_function(model):
    """This function is called for each model in the history. It returns the 
    values for x and y of a model.
    """
    x = model.get_dof_state(dof=('B', 'v'))
    if model.first_eigenvalue == None:
        y = None
    else:
        y = model.first_eigenvalue * model.lam
    return x, y
plot.add_history_curve(model,
                        x_y_data=eigenvalue_data_function,
                        label='eigval * lambda : B-v')

# plot a custom curve using matplotlib syntax
x=[0,-2]
y=[0, 0]
plot.add_custom_curve(x, y, label="my_custom_curve", linewidth=0.5)
plot.show()

# animated plot
animation = Animation3D()
animation.show(model)

# static plot
deformation_plot = DeformationPlot3D()
deformation_plot.show(model)<|MERGE_RESOLUTION|>--- conflicted
+++ resolved
@@ -40,11 +40,7 @@
 # 4: arclength control with tangential 'arc-lenght' predictor
 # 5: arclength control with increment predictor
 #======================================
-<<<<<<< HEAD
-method = 4
-=======
 method = 3
->>>>>>> 55aee338
 
 if method == 1: #load control
 
