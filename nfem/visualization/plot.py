--- conflicted
+++ resolved
@@ -113,8 +113,7 @@
 
     lc = Line3DCollection(lines, colors=color, linewidths=2)
 
-<<<<<<< HEAD
-    ax.add_collection3d(lc, zs=zs)
+    ax.add_collection(lc)
     
     plot_boundary_conditions(ax, model, initial)
 
@@ -166,9 +165,6 @@
     poly_5 = [node_2, node_3, node_4, node_5]
 
     return poly_1, poly_2, poly_3, poly_4, poly_5 
-=======
-    ax.add_collection(lc)
->>>>>>> 63a62948
 
 
 def plot_load_displacement_iterations(ax, model, dof, label=None):
