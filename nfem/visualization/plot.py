"""This module contains helpers for visualize data.

Authors: Klaus Sautter, Thomas Oberbichler, Armin Geiser
"""

import numpy as np
import matplotlib
from mpl_toolkits.mplot3d import Axes3D
from matplotlib.figure import Figure
from matplotlib.collections import LineCollection
import matplotlib.pyplot as plt
import matplotlib.animation as anim

from ..truss import Truss

class Plot2D(object):

    def __init__(self, x_label='Displacement', y_label='Load factor ($\lambda$)',
                 title='Load-displacement diagram'):
        self.fig, self.ax = plt.subplots()

        self.ax.set(xlabel=x_label,
            ylabel=y_label,
            title=title)
        self.ax.set_facecolor('white')
        self.ax.grid()

        self.legend = []

    def invert_xaxis(self):
        """Invert the x axis of the plot"""
        self.ax.invert_xaxis()

<<<<<<< HEAD
    def add_load_displacement_curve(self, model, dof, label=None):
        plot_load_displacement_curve(self.ax, model, dof, label=label)

    def add_det_k_curve(self, model, dof, label=None):
        plot_det_k_curve(self.ax, model, dof, label=label)

    def add_history_curve(self, model, x_y_data, fmt='-o', **kwargs):
        """Add a history curve of the model to the plot.

        Parameters
        ----------
        model : Model
            Model object of which the history will be printed
        x_y_data : function(Model) that returns the value for the x and y axis
            of a models state. It is called for all models in the history
        fmt: matplotlib format string e.g. '-o' for line with points
            For details visit the link below
        **kwargs: additional format arguments e.g. label="My label" to give the
            curve a name.
            for details visit the link below
        https://matplotlib.org/api/_as_gen/matplotlib.pyplot.plot.html
        """
        plot_history_curve(self.ax, model, x_y_data, fmt, **kwargs)

    def add_custom_curve(self, *args, **kwargs):
        """Add a custom curve to the plot.
        Uses the syntax of the matplotlip.pyplot.plot function

        For a description of the possible parameters visit
        https://matplotlib.org/api/_as_gen/matplotlib.pyplot.plot.html
        """
        plot_custom_curve(self.ax, *args, **kwargs)

    def show(self):
        """Shows the plot with all the curves that have been added.
        """
=======
    def add_load_displacement_curve(self, model, dof, label=None, show_iterations=False):
        plot_load_displacement_curve(self.ax, model, dof, label)
        if show_iterations:
            plot_load_displacement_iterations(self.ax, model, dof, label)

    def show(self):
>>>>>>> fb77acd8
        self.ax.legend(loc='upper left')
        plt.show()

class Animation3D(object):

    def show(self, model, speed=200):
        self.animation = show_history_animation(model, speed)

class DeformationPlot3D(object):

    def show(self, model, step=None):
        show_deformation_plot(model, step)


def bounding_box(model):
    nodes = [node for model in model.get_model_history() for node in model.nodes]

    min_x = min(node.x for node in nodes)
    max_x = max(node.x for node in nodes)

    min_y = min(node.y for node in nodes)
    max_y = max(node.y for node in nodes)

    min_z = min(node.z for node in nodes)
    max_z = max(node.z for node in nodes)

    return min_x, max_x, min_y, max_y, min_z, max_z

def plot_model(ax, model, color, initial):
    xys = list()
    zs = list()

    for element in model.elements:
        if type(element) == Truss:
            node_a = element.node_a
            node_b = element.node_b

            a = (node_a.reference_x, node_a.reference_y) if initial else (node_a.x, node_a.y)
            b = (node_b.reference_x, node_b.reference_y) if initial else (node_b.x, node_b.y)
            z = node_b.reference_z if initial else node_b.z

            xys.append([a, b])
            zs.append(z)

    lc = LineCollection(xys, colors=color, linewidths=2)

    ax.add_collection3d(lc, zs=zs)


def plot_load_displacement_iterations(ax, model, dof, label=None):
    history = model.get_model_history(skip_iterations=False)

    x_data = np.zeros(len(history))
    y_data = np.zeros(len(history))

    node_id, dof_type = dof

    for i, model in enumerate(history):
        x_data[i] = model.get_dof_state(dof)
        y_data[i] = model.lam

    if label == None:
        label = '{} at node {} (iter)'.format(dof_type, node_id)
    else:
        label += ' (iter)'
    ax.plot(x_data, y_data, '--o', linewidth=0.75, markersize=2.0, label=label)


def plot_load_displacement_curve(ax, model, dof, label=None):
    history = model.get_model_history()

    x_data = np.zeros(len(history))
    y_data = np.zeros(len(history))

    node_id, dof_type = dof

    for i, model in enumerate(history):
        x_data[i] = model.get_dof_state(dof)
        y_data[i] = model.lam

    if label is None:
        label = '$\lambda$ : {} at node {}'.format(dof_type, node_id)
    ax.plot(x_data, y_data, '-o', label=label)

def plot_det_k_curve(ax, model, dof, label=None):
    history = model.get_model_history()

    x_data = np.zeros(len(history))
    y_data = np.zeros(len(history))

    node_id, dof_type = dof

    for i, model in enumerate(history):
        x_data[i] = model.get_dof_state(dof)
        y_data[i] = model.det_k

    if label is None:
        label = 'det(K) : {} at node {}'.format(dof_type, node_id)
    ax.plot(x_data, y_data, '-o', label=label)

def plot_history_curve(ax, model, xy_function, fmt, **kwargs):
    history = model.get_model_history()

    x_data = np.zeros(len(history))
    y_data = np.zeros(len(history))

    for i, model in enumerate(history):
        x_data[i], y_data[i]= xy_function(model)

    ax.plot(x_data, y_data, fmt, **kwargs)

def plot_custom_curve(ax, *args, **kwargs):
    ax.plot(*args, **kwargs)

def plot_bounding_cube(ax, model, color='w'):
    min_x, max_x, min_y, max_y, min_z, max_z = bounding_box(model)

    xyz_min = np.array([min_x, min_y, min_z])
    xyz_max = np.array([max_x, max_y, max_z])

    max_range = np.array(xyz_max - xyz_min).max()

    center = (xyz_max + xyz_min) / 2

    corners = max_range / 2 * np.mgrid[-1:2:2, -1:2:2, -1:2:2].reshape(3, 8).T + center

    for x, y, z in corners:
        ax.plot([x], [y], [z], color)

def show_load_displacement_curve(model, dof, invert_xaxis=True):
    dof_type, node_id = dof

    fig, ax = plt.subplots()

    ax.set(xlabel='{} at node {}'.format(dof_type, node_id),
           ylabel='Load factor ($\lambda$)',
           title='Load-displacement diagram')
    ax.set_facecolor('white')
    ax.grid()

    plot_load_displacement_curve(ax, model, dof)

    if invert_xaxis:
        ax.invert_xaxis()

    plt.show()

def show_history_animation(model, speed=200):
    history = model.get_model_history()

    min_x, max_x, min_y, max_y, min_z, max_z = bounding_box(model)

    fig = plt.figure()
    ax = fig.add_subplot(111, projection='3d')

    def update(step):
        step_model = history[step]

        ax.clear()

        ax.grid()

        plot_bounding_cube(ax, model)

        ax.set_xlabel('x')
        ax.set_ylabel('y')
        ax.set_zlabel('z')

        plt.title('Deformed structure at time step {}\n{}'.format(step, step_model.name))

        plot_model(ax, step_model, 'gray', True)
        plot_model(ax, step_model, 'red', False)

    a = anim.FuncAnimation(fig, update, frames=len(history), repeat=True, interval=speed)

    plt.show()

    return a

def show_deformation_plot(model, step=None):

    min_x, max_x, min_y, max_y, min_z, max_z = bounding_box(model)

    fig = plt.figure()
    ax = fig.add_subplot(111, projection='3d')

    ax.clear()

    ax.grid()
    plot_bounding_cube(ax, model)

    ax.set_xlabel('x')
    ax.set_ylabel('y')
    ax.set_zlabel('z')

    plot_model(ax, model, 'gray', True)

    if step != None:
        model = model.get_model_history()[step]
    else:
        step = len(model.get_model_history())-1

    plot_model(ax, model, 'red', False)

    plt.title('Deformed structure at time step {}\n{}'.format(step, model.name))

    plt.show()<|MERGE_RESOLUTION|>--- conflicted
+++ resolved
@@ -31,9 +31,10 @@
         """Invert the x axis of the plot"""
         self.ax.invert_xaxis()
 
-<<<<<<< HEAD
-    def add_load_displacement_curve(self, model, dof, label=None):
-        plot_load_displacement_curve(self.ax, model, dof, label=label)
+    def add_load_displacement_curve(self, model, dof, label=None, show_iterations=False):
+        plot_load_displacement_curve(self.ax, model, dof, label)
+        if show_iterations:
+            plot_load_displacement_iterations(self.ax, model, dof, label)
 
     def add_det_k_curve(self, model, dof, label=None):
         plot_det_k_curve(self.ax, model, dof, label=label)
@@ -68,14 +69,6 @@
     def show(self):
         """Shows the plot with all the curves that have been added.
         """
-=======
-    def add_load_displacement_curve(self, model, dof, label=None, show_iterations=False):
-        plot_load_displacement_curve(self.ax, model, dof, label)
-        if show_iterations:
-            plot_load_displacement_iterations(self.ax, model, dof, label)
-
-    def show(self):
->>>>>>> fb77acd8
         self.ax.legend(loc='upper left')
         plt.show()
 
@@ -138,7 +131,7 @@
         y_data[i] = model.lam
 
     if label == None:
-        label = '{} at node {} (iter)'.format(dof_type, node_id)
+        label = '$\lambda$ : {} at node {} (iter)'.format(dof_type, node_id)
     else:
         label += ' (iter)'
     ax.plot(x_data, y_data, '--o', linewidth=0.75, markersize=2.0, label=label)
