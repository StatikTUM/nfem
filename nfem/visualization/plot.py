"""This module contains helpers for visualize data.

Authors: Klaus Sautter, Thomas Oberbichler, Armin Geiser
"""

import numpy as np
import matplotlib
from mpl_toolkits.mplot3d import Axes3D
from mpl_toolkits.mplot3d.art3d import Poly3DCollection
from matplotlib.figure import Figure
from mpl_toolkits.mplot3d.art3d import Line3DCollection
import matplotlib.pyplot as plt
import matplotlib.animation as anim

from .plot_symbols import get_force_arrow, get_tet4_polygons

from ..truss import Truss
from ..single_load import SingleLoad
from ..model import ModelStatus

class Plot2D(object):

    def __init__(self, x_label='Displacement', y_label='Load factor ($\lambda$)',
                 title='Load-displacement diagram'):
        self.fig, self.ax = plt.subplots()

        self.ax.set(xlabel=x_label,
            ylabel=y_label,
            title=title)
        self.ax.set_facecolor('white')
        self.ax.grid()

        self.legend = []

    def invert_xaxis(self):
        """Invert the x axis of the plot"""
        self.ax.invert_xaxis()

    def add_load_displacement_curve(self, model, dof, label=None, show_iterations=False):
        plot_load_displacement_curve(self.ax, model, dof, label)
        if show_iterations:
            plot_load_displacement_iterations(self.ax, model, dof, label)

    def add_det_k_curve(self, model, dof, label=None):
        plot_det_k_curve(self.ax, model, dof, label=label)

    def add_history_curve(self, model, x_y_data, fmt='-o', **kwargs):
        """Add a history curve of the model to the plot.

        Parameters
        ----------
        model : Model
            Model object of which the history will be printed
        x_y_data : function(Model) that returns the value for the x and y axis
            of a models state. It is called for all models in the history
        fmt: matplotlib format string e.g. '-o' for line with points
            For details visit the link below
        **kwargs: additional format arguments e.g. label="My label" to give the
            curve a name.
            for details visit the link below
        https://matplotlib.org/api/_as_gen/matplotlib.pyplot.plot.html
        """
        plot_history_curve(self.ax, model, x_y_data, fmt, **kwargs)

    def add_custom_curve(self, *args, **kwargs):
        """Add a custom curve to the plot.
        Uses the syntax of the matplotlip.pyplot.plot function

        For a description of the possible parameters visit
        https://matplotlib.org/api/_as_gen/matplotlib.pyplot.plot.html
        """
        plot_custom_curve(self.ax, *args, **kwargs)

    def show(self):
        """Shows the plot with all the curves that have been added.
        """
        self.ax.legend(loc='best')
        plt.show()

class Animation3D(object):

    def show(self, model, speed=200):
        if model.status == ModelStatus.eigenvector:
            self.animation = show_eigenvector_animation(model, speed)
        else:
            self.animation = show_history_animation(model, speed)

class DeformationPlot3D(object):

    def show(self, model, step=None):
        show_deformation_plot(model, step)


def get_bounding_box(models):
    nodes = [node for model in models for node in model.nodes]

    min_x = min(node.x for node in nodes)
    max_x = max(node.x for node in nodes)

    min_y = min(node.y for node in nodes)
    max_y = max(node.y for node in nodes)

    min_z = min(node.z for node in nodes)
    max_z = max(node.z for node in nodes)

    return min_x, max_x, min_y, max_y, min_z, max_z

def plot_model(ax, model, color, initial, **options):
    lines = list()

    for element in model.elements:
        if type(element) == Truss:
            node_a = element.node_a
            node_b = element.node_b

            a = [node_a.reference_x, node_a.reference_y, node_a.reference_z] if initial else [node_a.x, node_a.y, node_a.z]
            b = [node_b.reference_x, node_b.reference_y, node_b.reference_z] if initial else [node_b.x, node_b.y, node_b.z]

            lines.append([a, b])

    lc = Line3DCollection(lines, colors=color, linewidths=2)

    ax.add_collection(lc)
    
    if options.get('plot/dirichlet', False):
        plot_boundary_conditions(ax, model, initial, **options)
    if options.get('plot/neumann', False):
        plot_forces(ax, model, initial, **options)

def get_max_axes_delta(ax):
    x_lim = ax.get_xlim()
    y_lim = ax.get_ylim()
    z_lim = ax.get_zlim()
    return max([x_lim[1]-x_lim[0], y_lim[1]-y_lim[0], z_lim[1]-z_lim[0]])

def plot_forces(ax, model, initial, **options):
    size = get_max_axes_delta(ax)/5.0
    
    for element in model.elements:
        if type(element) == SingleLoad:
            node = element.node
            color = 'lightgray' if initial else 'lightcoral'
            if initial:
                a = get_force_arrow(node.reference_x, node.reference_y, node.reference_z, element.fu, element.fv, element.fw, size, color=color)
            else:
                a = get_force_arrow(node.x, node.y, node.z, element.fu, element.fv, element.fw, size, color=color)

            ax.add_artist(a)

def plot_boundary_conditions(ax, model, initial, **options): 
    size = get_max_axes_delta(ax)/20.0

    polygons = list()

    for dof in model.dirichlet_conditions.keys():
        node = model.get_node(dof[0])
        if initial:
            polygons.extend(get_tet4_polygons(node.reference_x, node.reference_y, node.reference_z, size, dof[1]))
        else:
            polygons.extend(get_tet4_polygons(node.x, node.y, node.z, size, dof[1]))

<<<<<<< HEAD
def animate_model(fig, ax, models, speed=200):

    bounding_box = get_bounding_box(models)

    def update(step):
        step_model = models[step]

        ax.clear()

        ax.grid()

        plot_bounding_cube(ax, bounding_box)

        ax.set_xlabel('x')
        ax.set_ylabel('y')
        ax.set_zlabel('z')

        ax.set_title('Deformed structure at time step {}\n{}'.format(step, step_model.name))

        plot_model(ax, step_model, 'gray', True)
        plot_model(ax, step_model, 'red', False)

    a = anim.FuncAnimation(fig, update, frames=len(models), repeat=True, interval=speed)

    return a
=======
    color = 'lightgray' if initial else 'lightcoral'
    pc = Poly3DCollection(polygons, edgecolor=color, linewidth=0.5, alpha=0.25)
    pc.set_facecolor(color) # needs to be defined outside otherwhise alpha is not working
    ax.add_collection3d(pc)
>>>>>>> 5e94bb1b

def plot_load_displacement_iterations(ax, model, dof, label=None):
    history = model.get_model_history(skip_iterations=False)

    x_data = np.zeros(len(history))
    y_data = np.zeros(len(history))

    node_id, dof_type = dof

    for i, model in enumerate(history):
        x_data[i] = model.get_dof_state(dof)
        y_data[i] = model.lam

    if label == None:
        label = '$\lambda$ : {} at node {} (iter)'.format(dof_type, node_id)
    else:
        label += ' (iter)'
    ax.plot(x_data, y_data, '--o', linewidth=0.75, markersize=2.0, label=label)


def plot_load_displacement_curve(ax, model, dof, label=None):
    history = model.get_model_history()

    x_data = np.zeros(len(history))
    y_data = np.zeros(len(history))

    node_id, dof_type = dof

    for i, model in enumerate(history):
        x_data[i] = model.get_dof_state(dof)
        y_data[i] = model.lam

    if label is None:
        label = '$\lambda$ : {} at node {}'.format(dof_type, node_id)
    ax.plot(x_data, y_data, '-o', label=label)

def plot_det_k_curve(ax, model, dof, label=None):
    history = model.get_model_history()

    x_data = np.zeros(len(history))
    y_data = np.zeros(len(history))

    node_id, dof_type = dof

    for i, model in enumerate(history):
        x_data[i] = model.get_dof_state(dof)
        y_data[i] = model.det_k

    if label is None:
        label = 'det(K) : {} at node {}'.format(dof_type, node_id)
    ax.plot(x_data, y_data, '-o', label=label)

def plot_history_curve(ax, model, xy_function, fmt, skip_iterations=True, **kwargs):
    history = model.get_model_history(skip_iterations)

    x_data = np.zeros(len(history))
    y_data = np.zeros(len(history))

    for i, model in enumerate(history):
        x_data[i], y_data[i]= xy_function(model)

    ax.plot(x_data, y_data, fmt, **kwargs)

def plot_custom_curve(ax, *args, **kwargs):
    ax.plot(*args, **kwargs)

def plot_bounding_cube(ax, bounding_box, color='w'):
    min_x, max_x, min_y, max_y, min_z, max_z = bounding_box

    xyz_min = np.array([min_x, min_y, min_z])
    xyz_max = np.array([max_x, max_y, max_z])

    max_range = np.array(xyz_max - xyz_min).max()

    center = (xyz_max + xyz_min) / 2

    corners = max_range / 2 * np.mgrid[-1:2:2, -1:2:2, -1:2:2].reshape(3, 8).T + center

    for x, y, z in corners:
        ax.plot([x], [y], [z], color)

def show_load_displacement_curve(model, dof, invert_xaxis=True):
    dof_type, node_id = dof

    fig, ax = plt.subplots()

    ax.set(xlabel='{} at node {}'.format(dof_type, node_id),
           ylabel='Load factor ($\lambda$)',
           title='Load-displacement diagram')
    ax.set_facecolor('white')
    ax.grid()

    plot_load_displacement_curve(ax, model, dof)

    if invert_xaxis:
        ax.invert_xaxis()

    plt.show()

def show_history_animation(model, speed=200):
    history = model.get_model_history()

    fig = plt.figure()
    ax = fig.add_subplot(111, projection='3d')

    a = animate_model(fig, ax, history, speed=speed)

    plt.show()

    return a

def show_eigenvector_animation(model, speed=200):
    eigenvector = model
    initial_model = model.get_initial_model()

    models = [initial_model, eigenvector]

    bounding_box = get_bounding_box(models)

    fig = plt.figure()
    ax = fig.add_subplot(111, projection='3d')

    def update(step):
        step_model = models[step]

        ax.clear()

        ax.grid()

        plot_bounding_cube(ax, bounding_box)

        ax.set_xlabel('x')
        ax.set_ylabel('y')
        ax.set_zlabel('z')

        plt.title('Eigenvector of Structure \n{}'.format(step_model.name))

        plot_model(ax, step_model, 'gray', True)
        plot_model(ax, step_model, 'red', False)

    a = anim.FuncAnimation(fig, update, frames=2, repeat=True, interval=speed)

    plt.show()

    return a

def show_deformation_plot(model, step=None):

    bounding_box = get_bounding_box([model])

    fig = plt.figure()
    ax = fig.add_subplot(111, projection='3d')

    ax.clear()

    ax.grid()
    plot_bounding_cube(ax, bounding_box)

    ax.set_xlabel('x')
    ax.set_ylabel('y')
    ax.set_zlabel('z')

    plot_model(ax, model, 'gray', True)

    if step != None:
        model = model.get_model_history()[step]
    else:
        step = len(model.get_model_history())-1

    plot_model(ax, model, 'red', False)

    ax.set_title('Deformed structure at time step {}\n{}'.format(step, model.name))

    plt.show()<|MERGE_RESOLUTION|>--- conflicted
+++ resolved
@@ -159,38 +159,36 @@
         else:
             polygons.extend(get_tet4_polygons(node.x, node.y, node.z, size, dof[1]))
 
-<<<<<<< HEAD
-def animate_model(fig, ax, models, speed=200):
-
-    bounding_box = get_bounding_box(models)
-
-    def update(step):
-        step_model = models[step]
-
-        ax.clear()
-
-        ax.grid()
-
-        plot_bounding_cube(ax, bounding_box)
-
-        ax.set_xlabel('x')
-        ax.set_ylabel('y')
-        ax.set_zlabel('z')
-
-        ax.set_title('Deformed structure at time step {}\n{}'.format(step, step_model.name))
-
-        plot_model(ax, step_model, 'gray', True)
-        plot_model(ax, step_model, 'red', False)
-
-    a = anim.FuncAnimation(fig, update, frames=len(models), repeat=True, interval=speed)
-
-    return a
-=======
     color = 'lightgray' if initial else 'lightcoral'
     pc = Poly3DCollection(polygons, edgecolor=color, linewidth=0.5, alpha=0.25)
     pc.set_facecolor(color) # needs to be defined outside otherwhise alpha is not working
     ax.add_collection3d(pc)
->>>>>>> 5e94bb1b
+
+def animate_model(fig, ax, models, speed=200):
+
+    bounding_box = get_bounding_box(models)
+
+    def update(step):
+        step_model = models[step]
+
+        ax.clear()
+
+        ax.grid()
+
+        plot_bounding_cube(ax, bounding_box)
+
+        ax.set_xlabel('x')
+        ax.set_ylabel('y')
+        ax.set_zlabel('z')
+
+        ax.set_title('Deformed structure at time step {}\n{}'.format(step, step_model.name))
+
+        plot_model(ax, step_model, 'gray', True)
+        plot_model(ax, step_model, 'red', False)
+
+    a = anim.FuncAnimation(fig, update, frames=len(models), repeat=True, interval=speed)
+
+    return a
 
 def plot_load_displacement_iterations(ax, model, dof, label=None):
     history = model.get_model_history(skip_iterations=False)
