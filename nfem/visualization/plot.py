--- conflicted
+++ resolved
@@ -15,11 +15,8 @@
 from .plot_symbols import get_force_arrow, get_tet4_polygons
 
 from ..truss import Truss
-<<<<<<< HEAD
 from ..single_load import SingleLoad
-=======
 from ..model import ModelStatus
->>>>>>> b921c3e1
 
 class Plot2D(object):
 
