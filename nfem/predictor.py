--- conflicted
+++ resolved
@@ -25,9 +25,6 @@
     def Predict(self, model):
         dof_value = model.GetDofState(self.dof)
         model.SetDofState(self.dof, dof_value + self.value)
-<<<<<<< HEAD
-        return
-=======
         return
 
 class LastIncrementPredictor(Predictor): 
@@ -85,4 +82,3 @@
 #         predictor[-1] = 1
 
 
->>>>>>> 2c5df4e2
