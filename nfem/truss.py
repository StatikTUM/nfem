--- conflicted
+++ resolved
@@ -58,7 +58,6 @@
         
         return la.norm(actual_b - actual_a)
 
-<<<<<<< HEAD
     def GetReferenceTransformMatrix(self):
         """ Transformation matrix for the reference configuration.
         """
@@ -90,24 +89,13 @@
         a = self.area
         reference_length = self.GetReferenceLength()
         reference_transform = self.GetReferenceTransformMatrix()
-=======
-    def calculate_elastic_stiffness_matrix(self):
-        """FIXME"""
-
-        reference_a = self.node_a.get_reference_location()
-        reference_b = self.node_b.get_reference_location()
->>>>>>> 2d11c573
 
         k_e = e * a / reference_length
 
-<<<<<<< HEAD
         return reference_transform.T @ [[ k_e, -k_e],
                                         [-k_e,  k_e]] @ reference_transform
 
     def CalculateMaterialStiffnessMatrix(self):
-=======
-    def calculate_geometric_stiffness_matrix(self):
->>>>>>> 2d11c573
         """FIXME"""
 
         e = self.youngs_modulus
@@ -118,7 +106,6 @@
 
         k_m = e * a / reference_length * (actual_length / reference_length)**2
 
-<<<<<<< HEAD
         return actual_transform.T @ [[ k_m, -k_m],
                                      [-k_m,  k_m]] @ actual_transform
 
@@ -135,14 +122,8 @@
         a = self.area
         prestress = self.prestress
         reference_length = self.GetReferenceLength()
-=======
-        reference_length = self.get_reference_length()
 
-        dx, dy, dz = self.get_reference_vector()
-        du, dv, dw = self.get_actual_vector() - self.get_reference_vector()
->>>>>>> 2d11c573
-
-        e_gl = self.calculate_green_lagrange_strain()
+        e_gl = self.CalculateGreenLagrangeStrain()
 
         k_g = e * a / reference_length * e_gl + prestress * a / reference_length
 
@@ -153,7 +134,7 @@
                          [   0, -k_g,    0,    0,  k_g,    0],
                          [   0,    0, -k_g,    0,    0,  k_g]])
 
-    def calculate_stiffness_matrix(self):
+    def CalculateStiffnessMatrix(self):
         """FIXME"""
 
         element_k_e = self.calculate_elastic_stiffness_matrix()
@@ -161,23 +142,7 @@
 
         return element_k_e + element_k_g
 
-<<<<<<< HEAD
-    def CalculateGreenLagrangeStrain(self):
-=======
-    def calculate_transformation_matrix(self):
-        """FIXME"""
-
-        direction = self.get_actual_vector()
-        direction /= la.norm(direction)
-
-        transformation_matrix = np.zeros((6,6))
-        transformation_matrix[:3, 0] = direction
-        transformation_matrix[3:, 3] = direction
-        
-        return transformation_matrix
-
     def calculate_green_lagrange_strain(self):
->>>>>>> 2d11c573
         """FIXME"""
 
         reference_length = self.get_reference_length()
@@ -190,13 +155,7 @@
     def calculate_internal_forces(self):
         """FIXME"""
 
-<<<<<<< HEAD
-        e_gl = self.CalculateGreenLagrangeStrain()
-=======
-        transformation_matrix = self.calculate_transformation_matrix()
-
         e_gl = self.calculate_green_lagrange_strain()
->>>>>>> 2d11c573
 
         E = self.youngs_modulus
         A = self.area
