--- conflicted
+++ resolved
@@ -114,11 +114,7 @@
 
         e = self.youngs_modulus
         a = self.area
-<<<<<<< HEAD
-        actual_length = self.get_reference_length() 
-=======
-        actual_length = self.get_actual_length() 
->>>>>>> 450d2b67
+        actual_length = self.get_actual_length()
         reference_length = self.get_reference_length()
         actual_transform = self.get_actual_transform_matrix()
 
@@ -129,7 +125,6 @@
 
     def calculate_initial_displacement_stiffness_matrix(self):
         """FIXME"""
-<<<<<<< HEAD
 
         k_m = self.calculate_material_stiffness_matrix()
         k_e = self.calculate_elastic_stiffness_matrix()
@@ -141,30 +136,6 @@
         a = self.area
         prestress = self.prestress
         reference_length = self.get_reference_length()
-=======
-
-        k_m = self.calculate_material_stiffness_matrix()
-        k_e = self.calculate_elastic_stiffness_matrix()
->>>>>>> 450d2b67
-
-        return k_m - k_e
-
-<<<<<<< HEAD
-        k_g = e * a / reference_length * e_gl + prestress * a / reference_length
-
-        return np.array([[ k_g,    0,    0, -k_g,    0,    0],
-                         [   0,  k_g,    0,    0, -k_g,    0],
-                         [   0,    0,  k_g,    0,    0, -k_g],
-                         [-k_g,    0,    0,  k_g,    0,    0],
-                         [   0, -k_g,    0,    0,  k_g,    0],
-                         [   0,    0, -k_g,    0,    0,  k_g]])
-=======
-    def calculate_geometric_stiffness_matrix(self):
-        e = self.youngs_modulus
-        a = self.area
-        prestress = self.prestress
-        reference_length = self.get_reference_length()
->>>>>>> 450d2b67
 
         e_gl = self.calculate_green_lagrange_strain()
 
@@ -177,8 +148,6 @@
                          [   0, -k_g,    0,    0,  k_g,    0],
                          [   0,    0, -k_g,    0,    0,  k_g]])
 
-<<<<<<< HEAD
-=======
     def calculate_stiffness_matrix(self):
         """FIXME"""
 
@@ -187,7 +156,6 @@
 
         return element_k_m + element_k_g
 
->>>>>>> 450d2b67
     def calculate_green_lagrange_strain(self):
         """FIXME"""
 
