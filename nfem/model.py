"""This module contains the Model class.

Authors: Thomas Oberbichler, Armin Geiser
"""

from copy import deepcopy
from enum import Enum

import numpy as np
import numpy.linalg as la

from .node import Node
from .single_load import SingleLoad
from .truss import Truss

from .assembler import Assembler
from .newton_raphson import newton_raphson_solve

from .path_following_method import ArcLengthControl, DisplacementControl, LoadControl

class ModelStatus(Enum):
    """Enum for the model status """
    initial = 0
    prediction = 1
    iteration = 2
    equilibrium = 3
    eigenvector = 4

class Model(object):
    """A Model contains all the objects that build the finite element model.
        Nodes, elements, loads, dirichlet conditions... 

    Attributes
    ----------
    name : str
        Name of the model.
    nodes : dict
        Dictionary that stores node_id : node object
    elements : str
        Dictionary that stores element_id : element object
    dirichlet_conditions : str
        Dictionary that stores dc_id : dirichlet condition object
    neumann_conditions : str
        Dictionary that stores nc_id : load object
    lam : float
        load factor
    previous_model : Model
        Previous state of this model
    """

    def __init__(self, name):
        """Create a new model.

        Parameters
        ----------
        name : str
            Name of the model.
        """

        self.name = name
        self.status = ModelStatus.initial
        self._nodes = dict()
        self._elements = dict()
        self.dirichlet_conditions = dict()
        self.neumann_conditions = dict()
        self.lam = 0.0
        self._previous_model = None

    def get_previous_model(self, skip_iterations=True):
        """Get the previous model of the current model.

        Parameters
        ----------
        skip_iterations : bool
            Flag if iteration or predicted previous models should be skipped
        
        Returns
        -------
        model : Model
            The previous model object
        """
        if not skip_iterations:
            return self._previous_model

        #find the most previous model that is not an iteration or prediction
        previous_model = self._previous_model

        if previous_model is None: 
            return previous_model

        while previous_model.status == ModelStatus.prediction or previous_model.status == ModelStatus.iteration:
            previous_model = previous_model._previous_model
        
        return previous_model

    @property
    def nodes(self):
        """Get a list of all nodes in the model.

        Returns
        -------
        nodes : list
            List of all nodes in the model.
        """
        return self._nodes.values()

    def get_node(self, id):
        """Get a node by its ID.

        Parameters
        ----------
        id : int or str
            ID of the node.

        Returns
        -------
        node : list
            Node with the given ID.
        """
        return self._nodes[id]

    @property
    def elements(self):
        """Get a list of all elements in the model.

        Returns
        -------
        elements : list
            List of all elements in the model.
        """
        return self._elements.values()

    def get_element(self, id):
        """Get an element by its ID.

        Parameters
        ----------
        id : int or str
            ID of the element.

        Returns
        -------
        element : list
            Element with the given ID.
        """
        return self._elements[id]

    # === modeling

    def add_node(self, id, x, y, z):
        """Add a three dimensional node to the model.

        Parameters
        ----------
        id : int or str
            Unique ID of the node.
        x : float
            X coordinate.
        y : float
            Y coordinate.
        z : float
            Z coordinate.

        Examples
        --------
        Add a node with ID `B`:

        >>> model.add_node(id='B', x=5, y=2, z=0)
        """
        if id in self._nodes:
            raise RuntimeError('The model already contains a node with id {}'.format(id))

        self._nodes[id] = Node(id, x, y, z)

    def add_truss_element(self, id, node_a, node_b, youngs_modulus, area):
        """Add a three dimensional truss element to the model.

        Parameters
        ----------
        id : int or str
            Unique ID of the element.
        node_a : int or str
            ID of the first node.
        node_b : int or str
            ID of the second node.
        youngs_modulus : float
            Youngs modulus of the material for the truss.
        area : float
            Area of the cross section for the truss.

        Examples
        --------
        Add a truss element from node `A` to node `B`:

        >>> model.add_truss_element(node_a='A', node_a='B', youngs_modulus=20, area=1)
        """
        if id in self._elements:
            raise RuntimeError('The model already contains an element with id {}'.format(id))

        if node_a not in self._nodes:
            raise RuntimeError('The model does not contain a node with id {}'.format(node_a))

        if node_b not in self._nodes:
            raise RuntimeError('The model does not contain a node with id {}'.format(node_b))

        self._elements[id] = Truss(id, self._nodes[node_a], self._nodes[node_b], youngs_modulus, area)

    def add_dirichlet_condition(self, node_id, dof_types, value):
        """Apply a dirichlet condition to the given dof types of a node.

        Parameters
        ----------
        id : int or str
            Unique ID of the element.
        node_id : int or str
            ID of the node.
        dof_types : list or str
            List with the dof types
        value : float
            Value of the boundary condition.

        Examples
        --------
        Add a support for the vertical displacement `v` at node `A`:

        >>> model.add_dirichlet_condition(node_id='A', dof_types='v', value=0)

        Lock all displacements (`u`, `v` and `w`) for a fixed support:

        >>> model.add_dirichlet_condition(node_id='B', dof_types='uvw', value=0)
        """
        if node_id not in self._nodes:
            raise RuntimeError('The model does not contain a node with id {}'.format(node_id))

        for dof_type in dof_types:
            dof = (node_id, dof_type)

            if dof in self.dirichlet_conditions:
                raise RuntimeError('The model already contains a dirichlet condition for {}'
                                   .format(dof))

            self.dirichlet_conditions[dof] = value

    def add_single_load(self, id, node_id, fu=0, fv=0, fw=0):
        """Add a single force element to the model.

        Parameters
        ----------
        id : int or str
            Unique ID of the force element.
        node_id : int or str
            ID of the node.
        fu : float
            Load magnitude in x direction - default 0.0   
        fv : float
            Load magnitude in y direction - default 0.0 
        fw : float
            Load magnitude in z direction - default 0.0   

        Examples
        --------
        Add a single force element at node `A` with only a component in negative y direction:

        >>> model.add_single_load(id=1, node_id='A', fv=-1.0)
        """

        if id in self._elements:
            raise RuntimeError('The model already contains an element with id {}'.format(id))

        if node_id not in self._nodes:
            raise RuntimeError('The model does not contain a node with id {}'.format(node_id))

        self._elements[id] = SingleLoad(id, self._nodes[node_id], fu, fv, fw)

    # === degree of freedoms

    def set_dof_state(self, dof, value):
        """Sets the state of the dof

        Parameters
        ----------
        dof : tuple(node_id, dof_type)
            Dof that is modified
        value : float
            Value that is set at the dof
        """
        node_id, dof_type = dof
        self._nodes[node_id].set_dof_state(dof_type, value)

    def get_dof_state(self, dof):
        """Sets the state of the dof

        Parameters
        ----------
        dof : tuple(node_id, dof_type)
            Dof that is asked

        Returns
        ----------
        value : float
            Value at the dof
        """
        node_id, dof_type = dof
        return self._nodes[node_id].get_dof_state(dof_type)

    def increment_dof_state(self, dof, delta):
        """Increment the state of the dof by a given value

        Parameters
        ----------
        dof : tuple(node_id, dof_type)
            Dof that is asked
        delta : float
            Increment of the dof value
        """
        value = self.get_dof_state(dof)
        self.set_dof_state(dof, value + delta)

    # === increment

    def get_dof_increment(self, dof):
        """Get the increment of the dof during the last solution step

        Parameters
        ----------
        dof : tuple(node_id, dof_type)
            Dof that is asked

        Returns
        -------
        delta : float
            Increment of the dof during the last step
        """
        if self.previous_model is None:
            return 0.0

        current_value = self.get_dof_state(dof)
        previous_value = self.previous_model.get_dof_state(dof)

        return previous_value - current_value

    def get_lam_increment(self):
        """Get the increment of lambda during the last solution step

        Returns
        -------
        delta : float
            Increment of lambda during the last step
        """
        if self.previous_model is None:
            return 0.0

        current_value = self.lam
        previous_value = self.previous_model.lam

        return previous_value - current_value

    def get_increment_vector(self, assembler=None):
        """Get the increment that resulted in the current position
        """

        if assembler is None:
            assembler = Assembler(self)

        dof_count = assembler.dof_count

        increment = np.zeros(dof_count + 1)

        if self.previous_model is None:
            print('WARNING: Increment is zero because no previous model exists!')
            return increment

        for index, dof in enumerate(assembler.dofs):
            increment[index] = self.get_dof_increment(dof)

        increment[-1] = self.get_lam_increment

        return increment

    # === model history

    def get_initial_model(self):
        """Gets the initial model of this model.

        Returns
        ----------
        model : Model
            initial model 
        """
        current_model = self

        while current_model.get_previous_model() is not None:
            current_model = current_model.get_previous_model()

        return current_model

    def get_model_history(self, skip_iterations=True):
        """Gets a list of all previous models of this model.

        Parameters
        ----------
        skip_iterations : bool
            Flag that decides if non converged previous models should be considered

        Returns
        ----------
        history : list
            List of previous models
        """

        history = [self]

        current_model = self

        while current_model.get_previous_model(skip_iterations) is not None:
            current_model = current_model.get_previous_model(skip_iterations)

            history = [current_model] + history

        return history

    def get_duplicate(self, name=None, branch=False):
        """Get a duplicate of the model.

        Parameters
        ----------
        name : str, optional
            Name of the new model.
        branch : bool, optional
            If `branch` is `False` the duplicate will be a successor of the current model::

                previous ----> current ----> duplicate

            If `branch` is `True` the duplicate will be a successor of the previous model::

                previous ----> current
                          \ 
                           \-> duplicate

        Returns
        -------
        model : Model
            Duplicate of the current model.
        """

        temp_previous_model = self._previous_model
        self._previous_model = None

        duplicate = deepcopy(self)

        self._previous_model = temp_previous_model

        if branch:
            duplicate._previous_model = self._previous_model
        else:
            duplicate._previous_model = self
        
        if name is not None:
            duplicate.name = name

        return duplicate
    
    # === solving

    def perform_linear_solution_step(self):
        """Performs a linear solution step on the model.
            It uses the member variable `lam` as load factor.
            The results are stored at the dofs and used to update the current 
            coordinates of the nodes.
        """

        assembler = Assembler(self)

        dof_count = assembler.dof_count

        u = np.zeros(dof_count)

        for dof, value in self.dirichlet_conditions.items():
            index = assembler.index_of_dof(dof)
            u[index] = value

        k = np.zeros((dof_count, dof_count))
        f = np.zeros(dof_count)

        assembler.assemble_matrix(k, lambda element: element.calculate_elastic_stiffness_matrix())
        assembler.assemble_vector(f, lambda element: element.calculate_external_forces())

        f *= self.lam

        free_count = assembler.free_dof_count

        a = k[:free_count, :free_count]
        b = f[:free_count] - k[:free_count, free_count:] @ u[free_count:]

        u[:free_count] = la.solve(a, b)

        for index, dof in enumerate(assembler.dofs):

            value = u[index]

            self.set_dof_state(dof, value)
        
        self.status = ModelStatus.equilibrium

    def perform_non_linear_solution_step(self, strategy, tolerance=1e-5, max_iterations=100, **options):
        """Performs a non linear solution step on the model.
            The path following strategy is chose according to the parameter.
            A newton raphson algorithm is used to iteratively solve the nonlinear 
            equation system r(u,lam) = 0
            The results are stored at the dofs and used to update the current 
            coordinates of the nodes.

        Parameters
        ----------
        strategy : string
            Path following strategy. Available options:
            - load-control 
            - displacement-control
            - arc-length-control
        max_iterations: int
            Maximum number of iteration for the newton raphson
        tolerance : float
            Tolerance for the newton raphson
        **options: kwargs (key word arguments)
            Additional options e.g. 
            "dof=('B','v')" for displacement-control
        """

        print("=================================")
        print("Start non linear solution step...")

        if strategy == 'load-control':
            constraint = LoadControl(self)
        elif strategy == 'displacement-control':
            constraint = DisplacementControl(self, **options)
        elif strategy == 'arc-length-control':
            constraint = ArcLengthControl(self)
        else:
            raise ValueError('Invalid path following strategy:' + strategy)

        # initialize working matrices and functions for newton raphson
        assembler = Assembler(self)
        dof_count = assembler.dof_count
        free_count = assembler.free_dof_count

        def calculate_system(x):
            """Callback function for the newton raphson method that calculates the 
                system for a given state x

            Parameters
            ----------
            x : ndarray
                Current state of dofs and lambda (unknowns of the non linear system) 

            Returns
            ----------
            lhs : ndarray
                Left hand side matrix of size (n_free_dofs+1,n_free_dofs+1).
                Containts the derivatives of the residuum and the constraint.
            rhs : ndarray
                Right hand side vector of size (n_free_dofs+1).
                Contains the values of the residuum of the structure and the constraint.
            """

            if self.status != ModelStatus.prediction:
                # create a duplicate of the current state before updating and insert it in the history 
                duplicate = self.get_duplicate()
                duplicate._previous_model = self._previous_model
                self._previous_model = duplicate

            # update status flag
            self.status = ModelStatus.iteration

            # update actual coordinates
            for index, dof in enumerate(assembler.free_dofs):
                value = x[index]
                self.set_dof_state(dof, value)

            # update lambda
            self.lam = x[-1]

<<<<<<< HEAD

            # initialize matrices and vectors with zeros
=======
            # initialize with zeros
>>>>>>> 55aee338
            k = np.zeros((dof_count, dof_count))
            external_f = np.zeros(dof_count)
            internal_f = np.zeros(dof_count)

            # assemble stiffness
            assembler.assemble_matrix(k, lambda element: element.calculate_stiffness_matrix())

            # assemble force
            assembler.assemble_vector(external_f, lambda element: element.calculate_external_forces())
            assembler.assemble_vector(internal_f, lambda element: element.calculate_internal_forces())

            # assemble left and right hand side for newton raphson
            lhs = np.zeros((free_count + 1, free_count + 1))
            rhs = np.zeros(free_count + 1)

            # mechanical system
            lhs[:free_count, :free_count] = k[:free_count, :free_count]
            lhs[:free_count, -1] = -external_f[:free_count]
            rhs[:free_count] = internal_f[:free_count] - self.lam * external_f[:free_count]

            # assemble contribution from constraint
            constraint.calculate_derivatives(self, lhs[-1, :])
            rhs[-1] = constraint.calculate_constraint(self)

            return lhs, rhs

        # prediction as vector for newton raphson
        x = np.zeros(free_count + 1)
        for index, dof in enumerate(assembler.free_dofs):
            x[index] = self.get_dof_state(dof)

        x[-1] = self.lam

        # solve newton raphson
        x, n_iter = newton_raphson_solve(calculate_system, x, max_iterations, tolerance)

        print("Solution found after {} iteration steps.".format(n_iter))
        
        self.status = ModelStatus.equilibrium

    def get_tangent_vector(self, assembler=None):
        """ Get the tangent vector
        
        Returns
        -------
        tangent : ndarray
            Tangent vector t = [v, 1]
            with v = d_u / d_lambda ... incremental velocity
        """
        if assembler is None:
            assembler = Assembler(self)

        dof_count = assembler.dof_count
        free_count = assembler.free_dof_count

        tangent = np.zeros(dof_count + 1)

        v = tangent[:-1]

        for dof, value in self.dirichlet_conditions.items():
            index = assembler.index_of_dof(dof)
            v[index] = value

        k = np.zeros((dof_count, dof_count))
        external_f = np.zeros(dof_count)

        # assemble stiffness
        assembler.assemble_matrix(k,
            lambda element: element.calculate_stiffness_matrix()
        )

        # assemble force
        assembler.assemble_vector(external_f,
            lambda element: element.calculate_external_forces()
        ) 

        lhs = k[:free_count, :free_count]
        rhs = external_f[:free_count] - k[:free_count, free_count:] @ v[free_count:]

        v[:free_count] = la.solve(lhs, rhs)

        # lambda = 1
        tangent[-1] = 1

        return tangent

    # === prediction functions

    def predict_load_factor(self, value):
        """Predicts the solution by predictor_method lambda

        Parameters
        ----------
        value : float
            Value for the new load factor lambda.  
        """
        self.status = ModelStatus.prediction
        self.lam = value

    def predict_load_increment(self, value):
        """Predicts the solution by incrementing lambda

        Parameters
        ----------
        value : float
            Value that is used to increment the load factor lambda. 
        """
        self.status = ModelStatus.prediction
        self.lam += value

    def predict_dof_state(self, dof, value):
        """Predicts the solution by predictor_method the dof

        Parameters
        ----------
        dof : object
            Dof that is prescribed.
        value : float
            Value that is used to prescribe the dof.
        """
        self.status = ModelStatus.prediction
        self.set_dof_state(dof, value)

    def predict_dof_increment(self, dof, value):
        """Predicts the solution by incrementing the dof

        Parameters
        ----------
        dof : object
            Dof that is incremented.
        value : float
            Value that is used to increment the dof.
        """
<<<<<<< HEAD
        self.status = ModelStatus.prediction
        tmp_value = self.get_dof_state(dof) + value
        self.set_dof_state(dof, tmp_value)
=======
        self.increment_dof_state(dof, value)
>>>>>>> 55aee338
    
    def predict_with_last_increment(self):
        """Predicts the solution by incrementing lambda and all dofs with the 
           increment of the last solution step

        Raises
        ------
        RuntimeError
            If the model has not already one calculated step.
        """
<<<<<<< HEAD
        self.status = ModelStatus.prediction
        previous_model = self.previous_model
        second_previous_model = previous_model.previous_model

        if second_previous_model == None:
            raise RuntimeError('predict_with_last_increment can only be used after the first step.')
  
        for node in self.nodes: 
            previous_node = previous_model.get_node(id=node.id)
            second_previous_node = second_previous_model.get_node(id=node.id)
            
            delta = previous_node.u - second_previous_node.u 
            node.u = previous_node.u + delta 
            
            delta = previous_node.v - second_previous_node.v 
            node.v = previous_node.v + delta 
            
            delta = previous_node.w - second_previous_node.w 
            node.w = previous_node.w + delta 
    
        delta = previous_model.lam - second_previous_model.lam 
        self.lam = previous_model.lam + delta 
=======
        if self.previous_model.previous_model == None:
            raise RuntimeError('predict_with_last_increment can only be used after the first step!')

        assembler = Assembler(self)

        last_increment = self.previous_model.get_increment_vector(assembler)

        # update dofs at model
        for index, dof in enumerate(assembler.dofs):

            old_value = self.get_dof_state(dof)
            value = last_increment[index]

            self.set_dof_state(dof, old_value + value)

        # update lam at model
        self.lam += last_increment[-1]

    def predict_tangential(self, strategy, **options):
        """ Make a tangential prediction

        Predicts the solution by incrementing lambda and all dofs with the
        increment of the last solution step.

        Parameters
        ----------
        strategy : str
            Strategy to scale the tangent vector.
            Avaiblable options:
            - 'lambda'
            - 'delta-lambda'
            - 'dof'
            - 'delta-dof'
            - 'arc-length'
        options
            value : float
                prescribed value according to the strategy (not needed for 'arc-length')
            dof : Object
                specifies the controlled dof for 'dof' and 'delta-dof' strategy
        """
        assembler = Assembler(self)

        # get tangent vector
        tangent = self.get_tangent_vector(assembler=assembler)

        # calculate scaling factor according to chosen strategy
        if strategy == 'lambda':
            prescribed_lam = options['value']

            delta_lambda = prescribed_lam - self.lam
            factor = delta_lambda

        elif strategy == 'delta-lambda':
            delta_lambda = options['value']

            factor = delta_lambda

        elif strategy == 'dof':
            dof = options['dof']
            value_prescribed = options['value']

            value = self.get_dof_state(dof)

            delta_prescribed = value_prescribed - value

            dof_index = assembler.index_of_dof(dof)
            delta_current = tangent[dof_index]

            factor = delta_prescribed / delta_current

        elif strategy == 'delta-dof':
            dof = options['dof']
            delta_dof_prescribed = options['value']

            dof_index = assembler.index_of_dof(dof)
            delta_dof_current = tangent[dof_index]

            factor = delta_dof_prescribed / delta_dof_current

        elif strategy == 'arc-length':
            previous_model = self.previous_model

            if previous_model.previous_model is None:
                raise RuntimeError('Tangential arc-length predictor can only be'
                                   'used after the first step!')

            previous_increment = previous_model.get_increment_vector(assembler)

            prescribed_length = la.norm(previous_increment)
            current_length = la.norm(tangent)

            factor = prescribed_length / current_length

            # tangent should point in a similar direction as the last increment
            if previous_increment @ tangent < 0:
                factor = -factor

        else:
            raise ValueError('Invalid strategy for prediction: {}'
                             .format(strategy))

        # scale tangent vector
        tangent *= factor

        # update dofs at model
        for index, dof in enumerate(assembler.dofs):
            value = tangent[index]
            self.increment_dof_state(dof, value)

        # update lambda at model
        self.lam += tangent[-1]
>>>>>>> 55aee338
<|MERGE_RESOLUTION|>--- conflicted
+++ resolved
@@ -579,12 +579,7 @@
             # update lambda
             self.lam = x[-1]
 
-<<<<<<< HEAD
-
-            # initialize matrices and vectors with zeros
-=======
             # initialize with zeros
->>>>>>> 55aee338
             k = np.zeros((dof_count, dof_count))
             external_f = np.zeros(dof_count)
             internal_f = np.zeros(dof_count)
@@ -718,13 +713,8 @@
         value : float
             Value that is used to increment the dof.
         """
-<<<<<<< HEAD
         self.status = ModelStatus.prediction
-        tmp_value = self.get_dof_state(dof) + value
-        self.set_dof_state(dof, tmp_value)
-=======
         self.increment_dof_state(dof, value)
->>>>>>> 55aee338
     
     def predict_with_last_increment(self):
         """Predicts the solution by incrementing lambda and all dofs with the 
@@ -735,30 +725,7 @@
         RuntimeError
             If the model has not already one calculated step.
         """
-<<<<<<< HEAD
         self.status = ModelStatus.prediction
-        previous_model = self.previous_model
-        second_previous_model = previous_model.previous_model
-
-        if second_previous_model == None:
-            raise RuntimeError('predict_with_last_increment can only be used after the first step.')
-  
-        for node in self.nodes: 
-            previous_node = previous_model.get_node(id=node.id)
-            second_previous_node = second_previous_model.get_node(id=node.id)
-            
-            delta = previous_node.u - second_previous_node.u 
-            node.u = previous_node.u + delta 
-            
-            delta = previous_node.v - second_previous_node.v 
-            node.v = previous_node.v + delta 
-            
-            delta = previous_node.w - second_previous_node.w 
-            node.w = previous_node.w + delta 
-    
-        delta = previous_model.lam - second_previous_model.lam 
-        self.lam = previous_model.lam + delta 
-=======
         if self.previous_model.previous_model == None:
             raise RuntimeError('predict_with_last_increment can only be used after the first step!')
 
@@ -869,5 +836,4 @@
             self.increment_dof_state(dof, value)
 
         # update lambda at model
-        self.lam += tangent[-1]
->>>>>>> 55aee338
+        self.lam += tangent[-1]