"""FIXME"""

from copy import deepcopy

import numpy as np
import numpy.linalg as la

from .assembler import Assembler
from .newton_raphson import NewtonRaphson

from .path_following_method import LoadControl
from .path_following_method import DisplacementControl
from .predictor import LoadIncrementPredictor
from .predictor import DisplacementIncrementPredictor

class ElementBase(object):
    """FIXME"""

    def Dofs(self):
        """FIXME"""
        raise NotImplementedError

    def CalculateElasticStiffnessMatrix(self):
        """FIXME"""
        return None

    def CalculateGeometricStiffnessMatrix(self):
        """FIXME"""
        return None

    def CalculateStiffnessMatrix(self):
        """FIXME"""
        return None

    def CalculateLoadVector(self):
        """FIXME"""
        return None

class Node(object):
    """FIXME"""

    def __init__(self, id, x, y, z):
        """FIXME"""

        self.id = id
        self.x = x
        self.y = y
        self.z = z
        self.reference_x = x
        self.reference_y = y
        self.reference_z = z

    def GetActualLocation(self):
        """FIXME"""

        return np.array([self.x, self.y, self.z])

    def GetReferenceLocation(self):
        """FIXME"""

        return np.array([self.reference_x, self.reference_y, self.reference_z])

    def GetDisplacement(self):
        """FIXME"""

        return self.GetReferenceLocation() - self.GetActualLocation()

    def Update(self, dof_type, value):
        """FIXME"""

        if dof_type == 'u':
            self.x = self.reference_x + value
        elif dof_type == 'v':
            self.y = self.reference_y + value
        elif dof_type == 'w':
            self.z = self.reference_z + value
        else:
            raise RuntimeError('Node has no Dof of type {}'.format(dof_type))

class Truss(ElementBase):
    """FIXME"""

    def __init__(self, id, node_a, node_b, youngs_modulus, area):
        """FIXME"""

        self.id = id
        self.node_a = node_a
        self.node_b = node_b
        self.youngs_modulus = youngs_modulus
        self.area = area

    def Dofs(self):
        """FIXME"""

        a_id = self.node_a.id
        b_id = self.node_b.id

        return [(a_id, 'u'), (a_id, 'v'), (a_id, 'w'), (b_id, 'u'), (b_id, 'v'), (b_id, 'w')]

    def CalculateElasticStiffnessMatrix(self):
        """FIXME"""

        reference_a = self.node_a.GetReferenceLocation()
        reference_b = self.node_b.GetReferenceLocation()

        reference_length = la.norm(reference_b - reference_a)

        (dx, dy, dz) = reference_b - reference_a

        EA = self.youngs_modulus * self.area

        L3 = reference_length**3

        k_e = np.empty((6, 6))

        k_e[0, 0] = (EA * dx * dx) / L3
        k_e[0, 1] = (EA * dx * dy) / L3
        k_e[0, 2] = (EA * dx * dz) / L3
        k_e[0, 3] = -k_e[0, 0]
        k_e[0, 4] = -k_e[0, 1]
        k_e[0, 5] = -k_e[0, 2]
        k_e[1, 1] = (EA * dy * dy) / L3
        k_e[1, 2] = (EA * dy * dz) / L3
        k_e[1, 3] = k_e[0, 4]
        k_e[1, 4] = -k_e[1, 1]
        k_e[1, 5] = -k_e[1, 2]
        k_e[2, 2] = (EA * dz * dz) / L3
        k_e[2, 3] = -k_e[0, 2]
        k_e[2, 4] = -k_e[1, 2]
        k_e[2, 5] = -k_e[2, 2]
        k_e[3, 3] = k_e[0, 0]
        k_e[3, 4] = k_e[0, 1]
        k_e[3, 5] = k_e[0, 2]
        k_e[4, 4] = k_e[1, 1]
        k_e[4, 5] = k_e[1, 2]
        k_e[5, 5] = k_e[2, 2]

        # symmetry

        k_e[1, 0] = k_e[0, 1]
        k_e[2, 0] = k_e[0, 2]
        k_e[2, 1] = k_e[1, 2]
        k_e[3, 0] = k_e[0, 3]
        k_e[3, 1] = k_e[1, 3]
        k_e[3, 2] = k_e[2, 3]
        k_e[4, 0] = k_e[0, 4]
        k_e[4, 1] = k_e[1, 4]
        k_e[4, 2] = k_e[2, 4]
        k_e[4, 3] = k_e[3, 4]
        k_e[5, 0] = k_e[0, 5]
        k_e[5, 1] = k_e[1, 5]
        k_e[5, 2] = k_e[2, 5]
        k_e[5, 3] = k_e[3, 5]
        k_e[5, 4] = k_e[4, 5]

        return k_e

    def CalculateGeometricStiffnessMatrix(self):
        """FIXME"""

        E = self.youngs_modulus
        A = self.area

        prestress = 0

        reference_a = self.node_a.GetReferenceLocation()
        reference_b = self.node_b.GetReferenceLocation()
        reference_ab = reference_b - reference_a
        reference_length = la.norm(reference_ab)

        actual_a = self.node_a.GetActualLocation()
        actual_b = self.node_b.GetActualLocation()
        actual_ab = actual_b - actual_a
        actual_length = la.norm(actual_ab)

        dx, dy, dz = reference_ab
        du, dv, dw = actual_ab - reference_ab

        e_gl = (actual_length**2 - reference_length**2) / (2.00 * reference_length**2)

        K_sigma = ((E * A * e_gl) / reference_length) + ((prestress * A) / reference_length)
        K_uij = (E * A) / reference_length**3

        k_g = np.empty((6, 6))

        k_g[0, 0] = K_sigma + K_uij * (2 * du * dx + du * du)
        k_g[0, 1] = K_uij * (dx * dv + dy * du + du * dv)
        k_g[0, 2] = K_uij * (dx * dw + dz * du + du * dw)
        k_g[0, 3] = -k_g[0, 0]
        k_g[0, 4] = -k_g[0, 1]
        k_g[0, 5] = -k_g[0, 2]
        k_g[1, 1] = K_sigma + K_uij * (2 * dv * dy + dv * dv)
        k_g[1, 2] = K_uij * (dy * dw + dz * dv + dv * dw)
        k_g[1, 3] = k_g[0, 4]
        k_g[1, 4] = -k_g[1, 1]
        k_g[1, 5] = -k_g[1, 2]
        k_g[2, 2] = K_sigma + K_uij * (2 * dw * dz + dw * dw)
        k_g[2, 3] = -k_g[0, 2]
        k_g[2, 4] = -k_g[1, 2]
        k_g[2, 5] = -k_g[2, 2]
        k_g[3, 3] = k_g[0, 0]
        k_g[3, 4] = k_g[0, 1]
        k_g[3, 5] = k_g[0, 2]
        k_g[4, 4] = k_g[1, 1]
        k_g[4, 5] = k_g[1, 2]
        k_g[5, 5] = k_g[2, 2]

        # symmetry

        k_g[1, 0] = k_g[0, 1]
        k_g[2, 0] = k_g[0, 2]
        k_g[2, 1] = k_g[1, 2]
        k_g[3, 0] = k_g[0, 3]
        k_g[3, 1] = k_g[1, 3]
        k_g[3, 2] = k_g[2, 3]
        k_g[4, 0] = k_g[0, 4]
        k_g[4, 1] = k_g[1, 4]
        k_g[4, 2] = k_g[2, 4]
        k_g[4, 3] = k_g[3, 4]
        k_g[5, 0] = k_g[0, 5]
        k_g[5, 1] = k_g[1, 5]
        k_g[5, 2] = k_g[2, 5]
        k_g[5, 3] = k_g[3, 5]
        k_g[5, 4] = k_g[4, 5]

        return k_g

    def CalculateStiffnessMatrix(self):
        """FIXME"""

        element_k_e = self.CalculateElasticStiffnessMatrix()
        element_k_g = self.CalculateGeometricStiffnessMatrix()

        return element_k_e + element_k_g

class SingleLoad(ElementBase):
    """FIXME"""

    def __init__(self, id, node, fu, fv, fw):
        """FIXME"""
        self.id = id
        self.node = node
        self.fu = fu
        self.fv = fv
        self.fw = fw

    def Dofs(self):
        """FIXME"""

        node_id = self.node.id

        return [(node_id, 'u'), (node_id, 'v'), (node_id, 'w')]

    def CalculateLoadVector(self):
        """FIXME"""

        return np.array([self.fu, self.fv, self.fw])

class Model(object):
    """FIXME"""

    def __init__(self, name):
        """FIXME"""

        self.name = name
        self.nodes = dict()
        self.elements = dict()
        self.dirichlet_conditions = dict()
        self.neumann_conditions = dict()
        self.lam = 1.0
        self.previous_model = None

    def AddNode(self, id, x, y, z):
        """FIXME"""

        if id in self.nodes:
            raise RuntimeError('The model already contains a node with id {}'.format(id))

        self.nodes[id] = Node(id, x, y, z)

    def AddTrussElement(self, id, node_a, node_b, youngs_modulus, area):
        """FIXME"""

        if id in self.elements:
            raise RuntimeError('The model already contains an element with id {}'.format(id))

        if node_a not in self.nodes:
            raise RuntimeError('The model does not contain a node with id {}'.format(node_a))

        if node_b not in self.nodes:
            raise RuntimeError('The model does not contain a node with id {}'.format(node_b))

        self.elements[id] = Truss(id, self.nodes[node_a], self.nodes[node_b], youngs_modulus, area)

    def AddDirichletCondition(self, node_id, dof_types, value):
        """FIXME"""

        if node_id not in self.nodes:
            raise RuntimeError('The model does not contain a node with id {}'.format(node_id))

        for dof_type in dof_types:
            dof = (node_id, dof_type)

            if dof in self.dirichlet_conditions:
                raise RuntimeError('The model already contains a dirichlet condition for {}'.format(dof))

            self.dirichlet_conditions[dof] = value

    def AddSingleLoad(self, id, node_id, fu=0, fv=0, fw=0):
        """FIXME"""

        if id in self.elements:
            raise RuntimeError('The model already contains an element with id {}'.format(id))

        if node_id not in self.nodes:
            raise RuntimeError('The model does not contain a node with id {}'.format(node_id))

        self.elements[id] = SingleLoad(id, self.nodes[node_id], fu, fv, fw)

    def GetInitialModel(self):
        """FIXME"""

        current_model = self

        while current_model.previous_model is not None:
            current_model = current_model.previous_model

        return current_model

    def GetModelHistory(self):
        """FIXME"""

        history = [self]

        current_model = self

        while current_model.previous_model is not None:
            current_model = current_model.previous_model

            history = [current_model] + history

        return history

    def GetDuplicate(self, name=None):
        """FIXME"""

        temp_previous_model = self.previous_model
        self.previous_model = None

        duplicate = deepcopy(self)

        self.previous_model = temp_previous_model
        duplicate.previous_model = self

        if name is not None:
            duplicate.name = name

        return duplicate

<<<<<<< HEAD
    def PerformLinearSolutionStep(self):
        """Just for testing"""
=======
        model.lam = lam

        model.name = 'Linear solution step (lambda={:.3f})'.format(lam)
>>>>>>> 694c249b

        assembler = Assembler(self)

        dof_count = assembler.dof_count

        u = np.zeros(dof_count)

        for dof, value in self.dirichlet_conditions.items():
            index = assembler.IndexOfDof(dof)
            u[index] = value

        k = np.zeros((dof_count, dof_count))
        f = np.zeros(dof_count)

        assembler.AssembleMatrix(k, lambda element: element.CalculateStiffnessMatrix())
        assembler.AssembleVector(f, lambda element: element.CalculateLoadVector())

        f *= self.lam

        free_count = assembler.free_dof_count

        a = k[:free_count, :free_count]
        b = f[:free_count] - k[:free_count, free_count:] @ u[free_count:]

        u[:free_count] = la.solve(a, b)

        for index, dof in enumerate(assembler.dofs):
            node_id, dof_type = dof

            value = u[index]

            self.nodes[node_id].Update(dof_type, value)

    def PerformNonLinearSolutionStep(self, 
                                     path_following_class=LoadControl, 
                                     predictor_class=LoadIncrementPredictor, 
                                     #path_following_class=DisplacementControl, 
                                     #predictor_class=DisplacementIncrementPredictor,
                                     prescribed_value=1.0 ):
        """Currently hardcoded for LoadControl"""

        path_following_method = path_following_class(prescribed_value)

        # create a model for the predictor
        predictor_model = self.GetDuplicate()
        predictor_model.internal_flag = True

        # calculate the direction of the predictor
        predictor_model = predictor_class().Predict(predictor_model)

        # rotate the predictor if necessary (e.g. for branch switching)

        # scale the predictor so it fulfills the path following constraint
        predictor_model = path_following_method.ScalePredictor(predictor_model)

        # initialize working matrices and functions for newton raphson
        model = predictor_model
        assembler = Assembler(model)
        dof_count = assembler.dof_count
        free_count = assembler.free_dof_count

        k = np.zeros((dof_count,dof_count))
        f = np.zeros(dof_count)

        LHS = np.zeros((free_count+1, free_count+1))
        RHS = np.zeros(free_count+1)

        x = np.zeros(free_count+1) # TODO assemble from model: u = x-reference_x
        for i in range(free_count):
            print(i)
            dof = assembler.dofs[i]
            node = model.nodes[dof[0]]
            if dof[1] == 'u':
                x[i] = node.x - node.reference_x
            elif dof[1] == 'v':
                x[i] = node.y - node.reference_y
            elif dof[1] == 'w':
                x[i] = node.z - node.reference_z
        x[-1] = model.lam
        
        u = np.zeros(dof_count)

        # NOTE stiffness seems to be correct, problem with RHS or update?
        def CalculateSystem(x):
            print("x:", x)
            u[:free_count] = x[:-1]
            lam = x[-1]

            #initialize (set to zero)
            ke = np.zeros((dof_count,dof_count))
            ku = np.zeros((dof_count,dof_count))
            kg = np.zeros((dof_count,dof_count))
            f = np.zeros(dof_count)

            # assemble stiffness and force
            assembler.AssembleMatrix(ke, lambda element: element.CalculateElasticStiffnessMatrix())
            assembler.AssembleMatrix(ku, lambda element: element.CalculateGeometricStiffnessMatrix())
            assembler.AssembleVector(f, lambda element: element.CalculateLoadVector())
            k = ke + ku + kg

            # assemble left and right hand side for newton raphson
            LHS[:free_count, :free_count] = k[:free_count, :free_count]
            RHS[:free_count] = f[:free_count] - k[:free_count, free_count:] @ u[free_count:]

            LHS[:free_count,-1] = -f[:free_count]
            LHS[-1,:] = path_following_method.CalculateDerivatives(model, LHS[-1,:])
            RHS[:-1] = (k[:free_count, :free_count] @ u[:free_count] - f[:free_count]*lam)
            RHS[-1] = path_following_method.CalculateConstraint(model)
            print(LHS)
            print(RHS)
            return LHS, RHS 

        # solve newton raphson
        x = NewtonRaphson().Solve(CalculateSystem, x_initial=x)

        # update model (maybe this should happen already in newton raphson)
        # TODO

        # remove iterations from history
        # TODO

        #model.name = f'Non linear solution step (lambda={lam:.3})'
        return model<|MERGE_RESOLUTION|>--- conflicted
+++ resolved
@@ -357,17 +357,12 @@
 
         return duplicate
 
-<<<<<<< HEAD
     def PerformLinearSolutionStep(self):
         """Just for testing"""
-=======
+
+        assembler = Assembler(self)
+
         model.lam = lam
-
-        model.name = 'Linear solution step (lambda={:.3f})'.format(lam)
->>>>>>> 694c249b
-
-        assembler = Assembler(self)
-
         dof_count = assembler.dof_count
 
         u = np.zeros(dof_count)
