--- conflicted
+++ resolved
@@ -698,7 +698,6 @@
         print("First eigenvector: {}".format(eigvecs[0]))
 
         self.first_eigenvalue = eigvals[0].real
-<<<<<<< HEAD
 
         # store eigenvector as model
         self.first_eigenvector_model = self.get_duplicate()
@@ -712,8 +711,6 @@
             model.set_dof_state(dof, value)
 
         return
-=======
->>>>>>> 3b104487
 
     def get_tangent_vector(self, assembler=None):
         """ Get the tangent vector
