--- conflicted
+++ resolved
@@ -66,13 +66,10 @@
         self.dirichlet_conditions = dict()
         self.neumann_conditions = dict()
         self.lam = 0.0
-<<<<<<< HEAD
-        self.previous_model = None
+        self._previous_model = None
         self.det_k = None
         self.first_eigenvalue = None
         self.first_eigenvector_model = None
-=======
-        self._previous_model = None
 
     def get_previous_model(self, skip_iterations=True):
         """Get the previous model of the current model.
@@ -100,7 +97,6 @@
             previous_model = previous_model._previous_model
         
         return previous_model
->>>>>>> fb77acd8
 
     @property
     def nodes(self):
@@ -799,12 +795,8 @@
         RuntimeError
             If the model has not already one calculated step.
         """
-<<<<<<< HEAD
-        if self.previous_model.previous_model is None:
-=======
         self.status = ModelStatus.prediction
         if self.get_previous_model().get_previous_model() == None:
->>>>>>> fb77acd8
             raise RuntimeError('predict_with_last_increment can only be used after the first step!')
 
         assembler = Assembler(self)
