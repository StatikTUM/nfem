"""FIXME"""

from copy import deepcopy

import numpy as np
import numpy.linalg as la

from .assembler import Assembler
from .newton_raphson import NewtonRaphson

from .path_following_method import LoadControl
from .path_following_method import DisplacementControl
from .predictor import LoadIncrementPredictor
from .predictor import DisplacementIncrementPredictor

class ElementBase(object):
    """FIXME"""

    def Dofs(self):
        """FIXME"""
        raise NotImplementedError

    def Calculate(self, u, lam):
        """FIXME"""
        raise NotImplementedError

class Node(object):
    """FIXME"""

    def __init__(self, id, x, y, z):
        """FIXME"""

        self.id = id
        self.x = x
        self.y = y
        self.z = z
        self.reference_x = x
        self.reference_y = y
        self.reference_z = z

    def GetReferenceLocation(self):
        return np.array([
            self.reference_x,
            self.reference_y,
            self.reference_z
        ])

    def Update(self, dof_type, value):
        """FIXME"""

        if dof_type == 'u':
            self.x += value
        elif dof_type == 'v':
            self.y += value
        elif dof_type == 'w':
            self.z += value
        else:
            raise RuntimeError('Node has no Dof of type {}'.format(dof_type))

class Truss(ElementBase):
    """FIXME"""

    def __init__(self, id, node_a, node_b, youngs_modulus, area):
        """FIXME"""
        self.id = id
        self.node_a = node_a
        self.node_b = node_b
        self.youngs_modulus = youngs_modulus
        self.area = area

    def Dofs(self):
        """FIXME"""

        a_id = self.node_a.id
        b_id = self.node_b.id

        return [(a_id, 'u'), (a_id, 'v'), (a_id, 'w'), (b_id, 'u'), (b_id, 'v'), (b_id, 'w')]

    def CalculateElasticStiffnessMatrix(self):
        """FIXME"""

        location_a = self.node_a.GetReferenceLocation()
        location_b = self.node_b.GetReferenceLocation()
        EA = self.youngs_modulus * self.area

        dx, dy, dz = location_b - location_a

        L = la.norm([dx, dy, dz])
        L3 = L**3

        k_e = np.empty((6, 6))

        k_e[0, 0] = (EA * dx * dx) / L3
        k_e[0, 1] = (EA * dx * dy) / L3
        k_e[0, 2] = (EA * dx * dz) / L3
        k_e[0, 3] = -k_e[0, 0]
        k_e[0, 4] = -k_e[0, 1]
        k_e[0, 5] = -k_e[0, 2]
        k_e[1, 1] = (EA * dy * dy) / L3
        k_e[1, 2] = (EA * dy * dz) / L3
        k_e[1, 3] = k_e[0, 4]
        k_e[1, 4] = -k_e[1, 1]
        k_e[1, 5] = -k_e[1, 2]
        k_e[2, 2] = (EA * dz * dz) / L3
        k_e[2, 3] = -k_e[0, 2]
        k_e[2, 4] = -k_e[1, 2]
        k_e[2, 5] = -k_e[2, 2]
        k_e[3, 3] = k_e[0, 0]
        k_e[3, 4] = k_e[0, 1]
        k_e[3, 5] = k_e[0, 2]
        k_e[4, 4] = k_e[1, 1]
        k_e[4, 5] = k_e[1, 2]
        k_e[5, 5] = k_e[2, 2]

        # symmetry

        k_e[1, 0] = k_e[0, 1]
        k_e[2, 0] = k_e[0, 2]
        k_e[2, 1] = k_e[1, 2]
        k_e[3, 0] = k_e[0, 3]
        k_e[3, 1] = k_e[1, 3]
        k_e[3, 2] = k_e[2, 3]
        k_e[4, 0] = k_e[0, 4]
        k_e[4, 1] = k_e[1, 4]
        k_e[4, 2] = k_e[2, 4]
        k_e[4, 3] = k_e[3, 4]
        k_e[5, 0] = k_e[0, 5]
        k_e[5, 1] = k_e[1, 5]
        k_e[5, 2] = k_e[2, 5]
        k_e[5, 3] = k_e[3, 5]
        k_e[5, 4] = k_e[4, 5]

        return k_e

    def CalculateGeometricStiffnessMatrix(self, u):
        """FIXME"""

        location_a = self.node_a.GetReferenceLocation()
        location_b = self.node_b.GetReferenceLocation()
        E = self.youngs_modulus
        A = self.area

        prestress = 0

        du, dv, dw = u[3:] - u[:3]
        dx, dy, dz = location_b - location_a

        L = la.norm([dx, dy, dz])
        l = la.norm([dx + du, dy + dv, dz + dw])

        e_gl = (l**2 - L**2) / (2.00 * L**2)
        L3 = L**3

        K_sigma = ((E * A * e_gl) / L) + ((prestress * A) / L)
        K_uij = (E * A) / L3

        k_g = np.empty((6, 6))

        k_g[0, 0] = K_sigma + K_uij * (2 * du * dx + du * du)
        k_g[0, 1] = K_uij * (dx * dv + dy * du + du * dv)
        k_g[0, 2] = K_uij * (dx * dw + dz * du + du * dw)
        k_g[0, 3] = -k_g[0, 0]
        k_g[0, 4] = -k_g[0, 1]
        k_g[0, 5] = -k_g[0, 2]
        k_g[1, 1] = K_sigma + K_uij * (2 * dv * dy + dv * dv)
        k_g[1, 2] = K_uij * (dy * dw + dz * dv + dv * dw)
        k_g[1, 3] = k_g[0, 4]
        k_g[1, 4] = -k_g[1, 1]
        k_g[1, 5] = -k_g[1, 2]
        k_g[2, 2] = K_sigma + K_uij * (2 * dw * dz + dw * dw)
        k_g[2, 3] = -k_g[0, 2]
        k_g[2, 4] = -k_g[1, 2]
        k_g[2, 5] = -k_g[2, 2]
        k_g[3, 3] = k_g[0, 0]
        k_g[3, 4] = k_g[0, 1]
        k_g[3, 5] = k_g[0, 2]
        k_g[4, 4] = k_g[1, 1]
        k_g[4, 5] = k_g[1, 2]
        k_g[5, 5] = k_g[2, 2]

        # symmetry

        k_g[1, 0] = k_g[0, 1]
        k_g[2, 0] = k_g[0, 2]
        k_g[2, 1] = k_g[1, 2]
        k_g[3, 0] = k_g[0, 3]
        k_g[3, 1] = k_g[1, 3]
        k_g[3, 2] = k_g[2, 3]
        k_g[4, 0] = k_g[0, 4]
        k_g[4, 1] = k_g[1, 4]
        k_g[4, 2] = k_g[2, 4]
        k_g[4, 3] = k_g[3, 4]
        k_g[5, 0] = k_g[0, 5]
        k_g[5, 1] = k_g[1, 5]
        k_g[5, 2] = k_g[2, 5]
        k_g[5, 3] = k_g[3, 5]
        k_g[5, 4] = k_g[4, 5]

        return k_g

    def Calculate(self, u, lam):
        """FIXME"""

        element_k_e = self.CalculateElasticStiffnessMatrix()
        element_k_u = None
        element_k_g = self.CalculateGeometricStiffnessMatrix(u)
        element_f = None

        return element_k_e, element_k_u, element_k_g, element_f

class SingleLoad(ElementBase):
    """FIXME"""

    def __init__(self, id, node, fu, fv, fw):
        """FIXME"""
        self.id = id
        self.node = node
        self.fu = fu
        self.fv = fv
        self.fw = fw

    def Dofs(self):
        """FIXME"""

        node_id = self.node.id

        return [(node_id, 'u'), (node_id, 'v'), (node_id, 'w')]

    def Calculate(self, u, lam):
        """FIXME"""

        element_k_e = None
        element_k_u = None
        element_k_g = None
        element_f = np.array([self.fu, self.fv, self.fw])

        return element_k_e, element_k_u, element_k_g, element_f

class Model(object):
    """FIXME"""

    def __init__(self, name):
        """FIXME"""

        self.name = name
        self.nodes = dict()
        self.elements = dict()
        self.dirichlet_conditions = dict()
        self.neumann_conditions = dict()
        self.lam = 0.0
        self.previous_model = None

    def AddNode(self, id, x, y, z):
        """FIXME"""

        if id in self.nodes:
            raise RuntimeError('The model already contains a node with id {}'.format(id))

        self.nodes[id] = Node(id, x, y, z)

    def AddTrussElement(self, id, node_a, node_b, youngs_modulus, area):
        """FIXME"""

        if id in self.elements:
            raise RuntimeError('The model already contains an element with id {}'.format(id))

        if node_a not in self.nodes:
            raise RuntimeError('The model does not contain a node with id {}'.format(node_a))

        if node_b not in self.nodes:
            raise RuntimeError('The model does not contain a node with id {}'.format(node_b))

        self.elements[id] = Truss(id, self.nodes[node_a], self.nodes[node_b], youngs_modulus, area)

    def AddDirichletCondition(self, node_id, dof_types, value):
        """FIXME"""

        if node_id not in self.nodes:
            raise RuntimeError('The model does not contain a node with id {}'.format(node_id))

        for dof_type in dof_types:
            dof = (node_id, dof_type)

            if dof in self.dirichlet_conditions:
                raise RuntimeError('The model already contains a dirichlet condition for {}'.format(dof))

            self.dirichlet_conditions[dof] = value

    def AddSingleLoad(self, id, node_id, fu=0, fv=0, fw=0):
        """FIXME"""

        if id in self.elements:
            raise RuntimeError('The model already contains an element with id {}'.format(id))

        if node_id not in self.nodes:
            raise RuntimeError('The model does not contain a node with id {}'.format(node_id))

        self.elements[id] = SingleLoad(id, self.nodes[node_id], fu, fv, fw)

    def GetInitialModel(self):
        """FIXME"""

        current_model = self

        while current_model.previous_model is not None:
            current_model = current_model.previous_model

        return current_model

    def GetModelHistory(self):
        """FIXME"""

        history = [self]

        current_model = self

        while current_model.previous_model is not None:
            current_model = current_model.previous_model

            history = [current_model] + history

        return history

    def Duplicate(self):
        """FIXME"""

        self_previous_model = self.previous_model
        self.previous_model = None

        clone = deepcopy(self)

        self.previous_model = self_previous_model
        clone.previous_model = self

        return clone

    def PerformLinearSolutionStep(self, lam=1.0):
        """Just for testing"""

        model = self.Duplicate()

        model.name = 'Linear solution step (lambda={:.3f})'.format(lam)

        assembler = Assembler(model)

        dof_count = assembler.dof_count

        u = np.zeros(dof_count)

        for dof, value in model.dirichlet_conditions.items():
            index = assembler.IndexOfDof(dof)
            u[index] = value

        k = np.zeros((dof_count, dof_count))
        f = np.zeros(dof_count)

        assembler.Calculate(u, lam, k, k, k, f)

        f *= lam

        free_count = assembler.free_dof_count

        a = k[:free_count, :free_count]
        b = f[:free_count] - k[:free_count, free_count:] @ u[free_count:]

        u[:free_count] = la.solve(a, b)

        for index, dof in enumerate(assembler.dofs):
            node_id, dof_type = dof

            value = u[index]

            model.nodes[node_id].Update(dof_type, value)

        return model

    def PerformNonLinearSolutionStep(self, 
                                     path_following_class=LoadControl, 
                                     predictor_class=LoadIncrementPredictor, 
                                     #path_following_class=DisplacementControl, 
                                     #predictor_class=DisplacementIncrementPredictor,
                                     prescribed_value=1.0 ):
        """Currently hardcoded for LoadControl"""

        path_following_method = path_following_class(prescribed_value)

        # create a model for the predictor
        predictor_model = self.Duplicate()
        predictor_model.internal_flag = True

        # calculate the direction of the predictor
        predictor_model = predictor_class().Predict(predictor_model)

        # rotate the predictor if necessary (e.g. for branch switching)

        # scale the predictor so it fulfills the path following constraint
        predictor_model = path_following_method.ScalePredictor(predictor_model)

        # initialize working matrices and functions for newton raphson
        model = predictor_model
        assembler = Assembler(model)
        dof_count = assembler.dof_count
        free_count = assembler.free_dof_count

        k = np.zeros((dof_count,dof_count))
        f = np.zeros(dof_count)

        LHS = np.zeros((free_count+1, free_count+1))
        RHS = np.zeros(free_count+1)

        x = np.zeros(free_count+1) # TODO assemble from model: u = x-reference_x
        for i in range(free_count):
            print(i)
            dof = assembler.dofs[i]
            node = model.nodes[dof[0]]
            if dof[1] == 'u':
                x[i] = node.x - node.reference_x
            elif dof[1] == 'v':
                x[i] = node.y - node.reference_y
            elif dof[1] == 'w':
                x[i] = node.z - node.reference_z
        x[-1] = model.lam
        
        u = np.zeros(dof_count)

        # NOTE stiffness seems to be correct, problem with RHS or update?
        def CalculateSystem(x):
            print("x:", x)
            u[:free_count] = x[:-1]
            lam = x[-1]

            #initialize (set to zero)
            ke = np.zeros((dof_count,dof_count))
            ku = np.zeros((dof_count,dof_count))
            kg = np.zeros((dof_count,dof_count))
            f = np.zeros(dof_count)

            # assemble stiffness and force
            assembler.Calculate(u, lam, ke, ku, kg, f)
            k = ke + ku + kg

            # assemble left and right hand side for newton raphson
            LHS[:free_count, :free_count] = k[:free_count, :free_count]
            RHS[:free_count] = f[:free_count] - k[:free_count, free_count:] @ u[free_count:]

            LHS[:free_count,-1] = -f[:free_count]
            LHS[-1,:] = path_following_method.CalculateDerivatives(model, LHS[-1,:])
            RHS[:-1] = (k[:free_count, :free_count] @ u[:free_count] - f[:free_count]*lam)
            RHS[-1] = path_following_method.CalculateConstraint(model)
            print(LHS)
            print(RHS)
            return LHS, RHS 

        # solve newton raphson
        x = NewtonRaphson().Solve(CalculateSystem, x_initial=x)

        # update model (maybe this should happen already in newton raphson)
        # TODO

        # remove iterations from history
        # TODO

<<<<<<< HEAD
        #model.name = f'Non linear solution step (lambda={lam:.3})'
=======
        model.name = 'Non linear solution step (lambda={:.3f})'.format(lam)
>>>>>>> d968b8df
        return model<|MERGE_RESOLUTION|>--- conflicted
+++ resolved
@@ -460,9 +460,5 @@
         # remove iterations from history
         # TODO
 
-<<<<<<< HEAD
         #model.name = f'Non linear solution step (lambda={lam:.3})'
-=======
-        model.name = 'Non linear solution step (lambda={:.3f})'.format(lam)
->>>>>>> d968b8df
         return model