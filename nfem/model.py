"""FIXME"""

from copy import deepcopy

import numpy as np
import numpy.linalg as la

from .assembler import Assembler
from .newton_raphson import NewtonRaphson

from .path_following_method import LoadControl
from .path_following_method import DisplacementControl
from .predictor import LoadIncrementPredictor
from .predictor import DisplacementIncrementPredictor

class ElementBase(object):
    """FIXME"""

    def Dofs(self):
        """FIXME"""
        raise NotImplementedError

    def CalculateElasticStiffnessMatrix(self):
        """FIXME"""
        return None

    def CalculateGeometricStiffnessMatrix(self):
        """FIXME"""
        return None

    def CalculateStiffnessMatrix(self):
        """FIXME"""
        return None

    def CalculateLoadVector(self):
        """FIXME"""
        return None

class Node(object):
    """FIXME"""

    def __init__(self, id, x, y, z):
        """FIXME"""

        self.id = id
        self.x = x
        self.y = y
        self.z = z
        self.reference_x = x
        self.reference_y = y
        self.reference_z = z

    def GetActualLocation(self):
        """FIXME"""

        return np.array([self.x, self.y, self.z])

    def GetReferenceLocation(self):
        """FIXME"""

        return np.array([self.reference_x, self.reference_y, self.reference_z])

    def GetDisplacement(self):
        """FIXME"""

        return self.GetReferenceLocation() - self.GetActualLocation()

    def GetCurrentLocation(self):
            return np.array([
            self.x,
            self.y,
            self.z
        ])

    def Update(self, dof_type, value):
        """FIXME"""

        if dof_type == 'u':
            self.x = self.reference_x + value
        elif dof_type == 'v':
            self.y = self.reference_y + value
        elif dof_type == 'w':
            self.z = self.reference_z + value
        else:
            raise RuntimeError('Node has no Dof of type {}'.format(dof_type))

class Truss(ElementBase):
    """FIXME"""

    def __init__(self, id, node_a, node_b, youngs_modulus, area):
        """FIXME"""

        self.id = id
        self.node_a = node_a
        self.node_b = node_b
        self.youngs_modulus = youngs_modulus
        self.area = area

    def Dofs(self):
        """FIXME"""

        a_id = self.node_a.id
        b_id = self.node_b.id

        return [(a_id, 'u'), (a_id, 'v'), (a_id, 'w'), (b_id, 'u'), (b_id, 'v'), (b_id, 'w')]

    def CalculateElasticStiffnessMatrix(self):
        """FIXME"""

        reference_a = self.node_a.GetReferenceLocation()
        reference_b = self.node_b.GetReferenceLocation()

        reference_length = la.norm(reference_b - reference_a)

        (dx, dy, dz) = reference_b - reference_a

        EA = self.youngs_modulus * self.area

        L3 = reference_length**3

        k_e = np.empty((6, 6))

        k_e[0, 0] = (EA * dx * dx) / L3
        k_e[0, 1] = (EA * dx * dy) / L3
        k_e[0, 2] = (EA * dx * dz) / L3
        k_e[0, 3] = -k_e[0, 0]
        k_e[0, 4] = -k_e[0, 1]
        k_e[0, 5] = -k_e[0, 2]
        k_e[1, 1] = (EA * dy * dy) / L3
        k_e[1, 2] = (EA * dy * dz) / L3
        k_e[1, 3] = k_e[0, 4]
        k_e[1, 4] = -k_e[1, 1]
        k_e[1, 5] = -k_e[1, 2]
        k_e[2, 2] = (EA * dz * dz) / L3
        k_e[2, 3] = -k_e[0, 2]
        k_e[2, 4] = -k_e[1, 2]
        k_e[2, 5] = -k_e[2, 2]
        k_e[3, 3] = k_e[0, 0]
        k_e[3, 4] = k_e[0, 1]
        k_e[3, 5] = k_e[0, 2]
        k_e[4, 4] = k_e[1, 1]
        k_e[4, 5] = k_e[1, 2]
        k_e[5, 5] = k_e[2, 2]

        # symmetry

        k_e[1, 0] = k_e[0, 1]
        k_e[2, 0] = k_e[0, 2]
        k_e[2, 1] = k_e[1, 2]
        k_e[3, 0] = k_e[0, 3]
        k_e[3, 1] = k_e[1, 3]
        k_e[3, 2] = k_e[2, 3]
        k_e[4, 0] = k_e[0, 4]
        k_e[4, 1] = k_e[1, 4]
        k_e[4, 2] = k_e[2, 4]
        k_e[4, 3] = k_e[3, 4]
        k_e[5, 0] = k_e[0, 5]
        k_e[5, 1] = k_e[1, 5]
        k_e[5, 2] = k_e[2, 5]
        k_e[5, 3] = k_e[3, 5]
        k_e[5, 4] = k_e[4, 5]

        return k_e

    def CalculateGeometricStiffnessMatrix(self):
        """FIXME"""

        E = self.youngs_modulus
        A = self.area

        prestress = 0

        reference_a = self.node_a.GetReferenceLocation()
        reference_b = self.node_b.GetReferenceLocation()
        reference_ab = reference_b - reference_a
        reference_length = la.norm(reference_ab)

<<<<<<< HEAD
        actual_a = self.node_a.GetActualLocation()
        actual_b = self.node_b.GetActualLocation()
        actual_ab = actual_b - actual_a
        actual_length = la.norm(actual_ab)

        dx, dy, dz = reference_ab
        du, dv, dw = actual_ab - reference_ab
=======
        L = la.norm([dx, dy, dz])
        e_gl = self.CalculateGreenLagrangeStrain(u)
        L3 = L**3
>>>>>>> 3aea94a7

        e_gl = (actual_length**2 - reference_length**2) / (2.00 * reference_length**2)

        K_sigma = ((E * A * e_gl) / reference_length) + ((prestress * A) / reference_length)
        K_uij = (E * A) / reference_length**3

        k_g = np.empty((6, 6))

        k_g[0, 0] = K_sigma + K_uij * (2 * du * dx + du * du)
        k_g[0, 1] = K_uij * (dx * dv + dy * du + du * dv)
        k_g[0, 2] = K_uij * (dx * dw + dz * du + du * dw)
        k_g[0, 3] = -k_g[0, 0]
        k_g[0, 4] = -k_g[0, 1]
        k_g[0, 5] = -k_g[0, 2]
        k_g[1, 1] = K_sigma + K_uij * (2 * dv * dy + dv * dv)
        k_g[1, 2] = K_uij * (dy * dw + dz * dv + dv * dw)
        k_g[1, 3] = k_g[0, 4]
        k_g[1, 4] = -k_g[1, 1]
        k_g[1, 5] = -k_g[1, 2]
        k_g[2, 2] = K_sigma + K_uij * (2 * dw * dz + dw * dw)
        k_g[2, 3] = -k_g[0, 2]
        k_g[2, 4] = -k_g[1, 2]
        k_g[2, 5] = -k_g[2, 2]
        k_g[3, 3] = k_g[0, 0]
        k_g[3, 4] = k_g[0, 1]
        k_g[3, 5] = k_g[0, 2]
        k_g[4, 4] = k_g[1, 1]
        k_g[4, 5] = k_g[1, 2]
        k_g[5, 5] = k_g[2, 2]

        # symmetry

        k_g[1, 0] = k_g[0, 1]
        k_g[2, 0] = k_g[0, 2]
        k_g[2, 1] = k_g[1, 2]
        k_g[3, 0] = k_g[0, 3]
        k_g[3, 1] = k_g[1, 3]
        k_g[3, 2] = k_g[2, 3]
        k_g[4, 0] = k_g[0, 4]
        k_g[4, 1] = k_g[1, 4]
        k_g[4, 2] = k_g[2, 4]
        k_g[4, 3] = k_g[3, 4]
        k_g[5, 0] = k_g[0, 5]
        k_g[5, 1] = k_g[1, 5]
        k_g[5, 2] = k_g[2, 5]
        k_g[5, 3] = k_g[3, 5]
        k_g[5, 4] = k_g[4, 5]

        return k_g

    def CalculateStiffnessMatrix(self):
        """FIXME"""

        element_k_e = self.CalculateElasticStiffnessMatrix()
        element_k_g = self.CalculateGeometricStiffnessMatrix()

        return element_k_e + element_k_g

    def CreateTransformationMatrix(self,u):
        
        location_a = self.node_a.GetReferenceLocation()
        location_b = self.node_b.GetReferenceLocation()

        location_a = location_a+u[:3]
        location_b = location_b+u[3:]

        direction_longitudinal = location_b-location_a
        norm_direction_longitudinal = la.norm(direction_longitudinal)
        direction_longitudinal = direction_longitudinal/norm_direction_longitudinal

        transformation_matrix = np.zeros((6,6))
        transformation_matrix[0:3,0] = direction_longitudinal
        transformation_matrix[3:6,3] = direction_longitudinal
        
        return transformation_matrix

    def CalculateGreenLagrangeStrain(self,u):
        location_a = self.node_a.GetReferenceLocation()
        location_b = self.node_b.GetReferenceLocation()

        du, dv, dw = u[3:] - u[:3]
        dx, dy, dz = location_b - location_a

        L = la.norm([dx, dy, dz])
        l = la.norm([dx + du, dy + dv, dz + dw])

        e_gl = (l**2 - L**2) / (2.00 * L**2)
        return e_gl

    def UpdateInternalForces(self,u):
        transformation_matrix = self.CreateTransformationMatrix(u)
        e_gl = self.CalculateGreenLagrangeStrain(u)

        E = self.youngs_modulus
        A = self.area
        prestress = 0

        location_a = self.node_a.GetReferenceLocation()
        location_b = self.node_b.GetReferenceLocation()
        du, dv, dw = u[3:] - u[:3]
        dx, dy, dz = location_b - location_a
        L = la.norm([dx, dy, dz])
        l = la.norm([dx + du, dy + dv, dz + dw])

        deformation_gradient = l/L
        normal_force = (E*e_gl + prestress) * A
        normal_force *= deformation_gradient 

        local_internal_forces = np.zeros(6)
        local_internal_forces[0] = -normal_force
        local_internal_forces[3] = normal_force

        global_internal_forces = transformation_matrix @ local_internal_forces
        return global_internal_forces



        

class SingleLoad(ElementBase):
    """FIXME"""

    def __init__(self, id, node, fu, fv, fw):
        """FIXME"""
        self.id = id
        self.node = node
        self.fu = fu
        self.fv = fv
        self.fw = fw

    def Dofs(self):
        """FIXME"""

        node_id = self.node.id

        return [(node_id, 'u'), (node_id, 'v'), (node_id, 'w')]

    def CalculateLoadVector(self):
        """FIXME"""

        return np.array([self.fu, self.fv, self.fw])

class Model(object):
    """FIXME"""

    def __init__(self, name):
        """FIXME"""

        self.name = name
        self.nodes = dict()
        self.elements = dict()
        self.dirichlet_conditions = dict()
        self.neumann_conditions = dict()
        self.lam = 1.0
        self.previous_model = None

    def AddNode(self, id, x, y, z):
        """FIXME"""

        if id in self.nodes:
            raise RuntimeError('The model already contains a node with id {}'.format(id))

        self.nodes[id] = Node(id, x, y, z)

    def AddTrussElement(self, id, node_a, node_b, youngs_modulus, area):
        """FIXME"""

        if id in self.elements:
            raise RuntimeError('The model already contains an element with id {}'.format(id))

        if node_a not in self.nodes:
            raise RuntimeError('The model does not contain a node with id {}'.format(node_a))

        if node_b not in self.nodes:
            raise RuntimeError('The model does not contain a node with id {}'.format(node_b))

        self.elements[id] = Truss(id, self.nodes[node_a], self.nodes[node_b], youngs_modulus, area)

    def AddDirichletCondition(self, node_id, dof_types, value):
        """FIXME"""

        if node_id not in self.nodes:
            raise RuntimeError('The model does not contain a node with id {}'.format(node_id))

        for dof_type in dof_types:
            dof = (node_id, dof_type)

            if dof in self.dirichlet_conditions:
                raise RuntimeError('The model already contains a dirichlet condition for {}'.format(dof))

            self.dirichlet_conditions[dof] = value

    def AddSingleLoad(self, id, node_id, fu=0, fv=0, fw=0):
        """FIXME"""

        if id in self.elements:
            raise RuntimeError('The model already contains an element with id {}'.format(id))

        if node_id not in self.nodes:
            raise RuntimeError('The model does not contain a node with id {}'.format(node_id))

        self.elements[id] = SingleLoad(id, self.nodes[node_id], fu, fv, fw)

    def GetInitialModel(self):
        """FIXME"""

        current_model = self

        while current_model.previous_model is not None:
            current_model = current_model.previous_model

        return current_model

    def GetModelHistory(self):
        """FIXME"""

        history = [self]

        current_model = self

        while current_model.previous_model is not None:
            current_model = current_model.previous_model

            history = [current_model] + history

        return history

    def GetDuplicate(self, name=None):
        """FIXME"""

        temp_previous_model = self.previous_model
        self.previous_model = None

        duplicate = deepcopy(self)

        self.previous_model = temp_previous_model
        duplicate.previous_model = self

        if name is not None:
            duplicate.name = name

        return duplicate

    def PerformLinearSolutionStep(self):
        """Just for testing"""

        assembler = Assembler(self)

        model.lam = lam
        dof_count = assembler.dof_count

        u = np.zeros(dof_count)

        for dof, value in self.dirichlet_conditions.items():
            index = assembler.IndexOfDof(dof)
            u[index] = value

        k = np.zeros((dof_count, dof_count))
        f = np.zeros(dof_count)

        assembler.AssembleMatrix(k, lambda element: element.CalculateStiffnessMatrix())
        assembler.AssembleVector(f, lambda element: element.CalculateLoadVector())

        f *= self.lam

        free_count = assembler.free_dof_count

        a = k[:free_count, :free_count]
        b = f[:free_count] - k[:free_count, free_count:] @ u[free_count:]

        u[:free_count] = la.solve(a, b)

        for index, dof in enumerate(assembler.dofs):
            node_id, dof_type = dof

            value = u[index]

            self.nodes[node_id].Update(dof_type, value)

    def PerformNonLinearSolutionStep(self, 
                                     path_following_class=LoadControl, 
                                     predictor_class=LoadIncrementPredictor, 
                                     #path_following_class=DisplacementControl, 
                                     #predictor_class=DisplacementIncrementPredictor,
                                     prescribed_value=1.0 ):
        """Currently hardcoded for LoadControl"""

        path_following_method = path_following_class(prescribed_value)

        # create a model for the predictor
        predictor_model = self.GetDuplicate()
        predictor_model.internal_flag = True

        # calculate the direction of the predictor
        predictor_model = predictor_class().Predict(predictor_model)

        # rotate the predictor if necessary (e.g. for branch switching)

        # scale the predictor so it fulfills the path following constraint
        predictor_model = path_following_method.ScalePredictor(predictor_model)

        # initialize working matrices and functions for newton raphson
        model = predictor_model
        assembler = Assembler(model)
        dof_count = assembler.dof_count
        free_count = assembler.free_dof_count

        k = np.zeros((dof_count,dof_count))
        f = np.zeros(dof_count)

        LHS = np.zeros((free_count+1, free_count+1))
        RHS = np.zeros(free_count+1)

        x = np.zeros(free_count+1) # TODO assemble from model: u = x-reference_x
        for i in range(free_count):
            print(i)
            dof = assembler.dofs[i]
            node = model.nodes[dof[0]]
            if dof[1] == 'u':
                x[i] = node.x - node.reference_x
            elif dof[1] == 'v':
                x[i] = node.y - node.reference_y
            elif dof[1] == 'w':
                x[i] = node.z - node.reference_z
        x[-1] = model.lam
        
        u = np.zeros(dof_count)

        # NOTE stiffness seems to be correct, problem with RHS or update?
        def CalculateSystem(x):
            print("x:", x)
            u[:free_count] = x[:-1]
            lam = x[-1]

            #initialize (set to zero)
            ke = np.zeros((dof_count,dof_count))
            ku = np.zeros((dof_count,dof_count))
            kg = np.zeros((dof_count,dof_count))
            f = np.zeros(dof_count)

            # assemble stiffness and force
            assembler.AssembleMatrix(ke, lambda element: element.CalculateElasticStiffnessMatrix())
            assembler.AssembleMatrix(ku, lambda element: element.CalculateGeometricStiffnessMatrix())
            assembler.AssembleVector(f, lambda element: element.CalculateLoadVector())
            k = ke + ku + kg

            # assemble left and right hand side for newton raphson
            LHS[:free_count, :free_count] = k[:free_count, :free_count]
            RHS[:free_count] = f[:free_count] - k[:free_count, free_count:] @ u[free_count:]

            LHS[:free_count,-1] = -f[:free_count]
            LHS[-1,:] = path_following_method.CalculateDerivatives(model, LHS[-1,:])
            RHS[:-1] = (k[:free_count, :free_count] @ u[:free_count] - f[:free_count]*lam)
            RHS[-1] = path_following_method.CalculateConstraint(model)
            print(LHS)
            print(RHS)
            return LHS, RHS 

        # solve newton raphson
        x = NewtonRaphson().Solve(CalculateSystem, x_initial=x)

        # update model (maybe this should happen already in newton raphson)
        # TODO

        # remove iterations from history
        # TODO

        #model.name = f'Non linear solution step (lambda={lam:.3})'
        return model<|MERGE_RESOLUTION|>--- conflicted
+++ resolved
@@ -64,13 +64,6 @@
         """FIXME"""
 
         return self.GetReferenceLocation() - self.GetActualLocation()
-
-    def GetCurrentLocation(self):
-            return np.array([
-            self.x,
-            self.y,
-            self.z
-        ])
 
     def Update(self, dof_type, value):
         """FIXME"""
@@ -175,7 +168,6 @@
         reference_ab = reference_b - reference_a
         reference_length = la.norm(reference_ab)
 
-<<<<<<< HEAD
         actual_a = self.node_a.GetActualLocation()
         actual_b = self.node_b.GetActualLocation()
         actual_ab = actual_b - actual_a
@@ -183,11 +175,6 @@
 
         dx, dy, dz = reference_ab
         du, dv, dw = actual_ab - reference_ab
-=======
-        L = la.norm([dx, dy, dz])
-        e_gl = self.CalculateGreenLagrangeStrain(u)
-        L3 = L**3
->>>>>>> 3aea94a7
 
         e_gl = (actual_length**2 - reference_length**2) / (2.00 * reference_length**2)
 
