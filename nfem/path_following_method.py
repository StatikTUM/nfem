import numpy as np

from .assembler import Assembler

class PathFollowingMethod():

    def ScalePredictor(self, model):
        raise NotImplementedError

    def CalculateConstraint(self, model):
        #returns c
        raise NotImplementedError

    def CalculateDerivatives(self, model, dc):
        #returns dc_du, dc_dLambda
        raise NotImplementedError

    def ScaleDeltaUandLambda(self, model, factor):
        assembler = Assembler(model)
        previous_model = model.previous_model

        for dof in assembler.dofs:
            current_value = model.GetDofState(dof)
            previous_value = previous_model.GetDofState(dof)

<<<<<<< HEAD
            delta = factor * (current_value - previous_value)

            model.SetDofState(dof, previous_value + delta)

        delta_lambda = factor * (model.lam - previous_model.lam)
=======
            delta_w = node.w - previous_node.w
            delta_w *= factor
            node.w = previous_node.w + delta_w

        delta_lambda = model.lam - previous_model.lam
        delta_lambda *= factor
>>>>>>> b9c6ca84
        model.lam = previous_model.lam + delta_lambda


class LoadControl(PathFollowingMethod):
    def __init__(self, lam_hat):
        super(LoadControl, self).__init__()
        self.lam_hat = lam_hat

    def ScalePredictor(self, model):
        previous_model = model.previous_model
        desired_delta_lam = self.lam_hat - previous_model.lam
        current_delta_lam = model.lam - previous_model.lam
        factor = desired_delta_lam/current_delta_lam
        self.ScaleDeltaUandLambda(model, factor)

    def CalculateConstraint(self, model):
        return model.lam - self.lam_hat

    def CalculateDerivatives(self, model, dc):
        dc.fill(0.0)
        dc[-1] = 1.0

class DisplacementControl(PathFollowingMethod):
    def __init__(self, dof, displacement_hat):
        super(DisplacementControl, self).__init__()
        self.displacement_hat = displacement_hat
        self.dof = dof

    def ScalePredictor(self, model):
        dof = self.dof
        displacement_hat = self.displacement_hat
        previous_model = model.previous_model

        previous_displacement = previous_model.GetDofState(dof)
        prediction_displacement = model.GetDofState(dof)

        desired_delta = displacement_hat - previous_displacement
        current_delta = prediction_displacement - previous_displacement

        factor = desired_delta / current_delta

        self.ScaleDeltaUandLambda(model, factor)

    def CalculateConstraint(self, model):
        dof = self.dof
        displacement_hat = self.displacement_hat

        displacement = model.GetDofState(dof)

        return displacement - displacement_hat

    def CalculateDerivatives(self, model, dc):
        dc.fill(0.0)
        assembler = Assembler(model)
        index = assembler.IndexOfDof(self.dof)
        dc[index] = 1.0

class ArcLengthControl(PathFollowingMethod):
    def __init__(self, l_hat):
        super(ArcLengthControl, self).__init__()
        self.squared_l_hat = l_hat**2

    def ScalePredictor(self, model):
        squared_l_hat = self.squared_l_hat
        squared_l = self._CalculateSquaredPredictorLength(model)

        factor = np.sqrt(squared_l_hat / squared_l)

        self.ScaleDeltaUandLambda(model, factor)

    def CalculateConstraint(self, model):
        squared_l_hat = self.squared_l_hat
        squared_l = self._CalculateSquaredPredictorLength(model)

        return squared_l - squared_l_hat

    def CalculateDerivatives(self, model, dc):
        dc.fill(0.0)

        assembler = Assembler(model)
        free_count = assembler.free_dof_count
        previous_model = model.previous_model

        for index, dof in enumerate(assembler.dofs[:free_count]):
            current_value = model.GetDofState(dof)
            previous_value = previous_model.GetDofState(dof)

            dc[index] = 2 * (current_value - previous_value)

        dc[-1] = 2 * (model.lam - model.previous_model.lam)

    def _CalculateSquaredPredictorLength(self, model):
        previous_model = model.previous_model

        squared_l = 0.0

        for node, previous_node in zip(model.nodes.values(), previous_model.nodes.values()):
            dx, dy, dz = node.GetActualLocation() - previous_node.GetActualLocation()
            squared_l += dx**2 + dy**2 + dz**2

        delta_lam = model.lam - previous_model.lam

        squared_l += delta_lam**2

        return squared_l<|MERGE_RESOLUTION|>--- conflicted
+++ resolved
@@ -23,20 +23,11 @@
             current_value = model.GetDofState(dof)
             previous_value = previous_model.GetDofState(dof)
 
-<<<<<<< HEAD
             delta = factor * (current_value - previous_value)
 
             model.SetDofState(dof, previous_value + delta)
 
         delta_lambda = factor * (model.lam - previous_model.lam)
-=======
-            delta_w = node.w - previous_node.w
-            delta_w *= factor
-            node.w = previous_node.w + delta_w
-
-        delta_lambda = model.lam - previous_model.lam
-        delta_lambda *= factor
->>>>>>> b9c6ca84
         model.lam = previous_model.lam + delta_lambda
 
 
