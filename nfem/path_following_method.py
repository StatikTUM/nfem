--- conflicted
+++ resolved
@@ -180,12 +180,7 @@
         dc.fill(0.0)
 
         assembler = Assembler(model)
-<<<<<<< HEAD
-        free_count = assembler.free_dof_count
         previous_model = model.get_previous_model()
-=======
-        previous_model = model.previous_model
->>>>>>> 55aee338
 
         for index, dof in enumerate(assembler.free_dofs):
             current_value = model.get_dof_state(dof)
