--- conflicted
+++ resolved
@@ -22,6 +22,12 @@
         Actual Y coordinate.
     z : float
         Actual Z coordinate.
+    u : float
+        Displacement in x direction.
+    v : float
+        Displacement in y direction.
+    w : float
+        Displacement in z direction.
     """
 
     def __init__(self, id, x, y, z):
@@ -46,7 +52,6 @@
         self.reference_y = y
         self.reference_z = z
 
-<<<<<<< HEAD
     @property
     def u(self):
         return self.x - self.reference_x
@@ -71,12 +76,8 @@
     def w(self, value):
         self.z = self.reference_z + value
 
-    def GetActualLocation(self):
-        """FIXME"""
-=======
     def GetReferenceLocation(self):
         """Location of the node in the reference configuration.
->>>>>>> ca7b6909
 
         Returns
         -------
@@ -113,22 +114,18 @@
         """
         return self.GetReferenceLocation() - self.GetActualLocation()
 
-<<<<<<< HEAD
-    def SetDofValue(self, dof_type, value):
-        """FIXME"""
-=======
     def Update(self, dof_type, value):
         """
         .. note:: Deprecated
                   Use `SetDofState` instead
         """
-
+        raise DeprecationWarning('Use `SetDofState` instead')
         if dof_type == 'u':
-            self.x = self.reference_x + value
+            self.u = value
         elif dof_type == 'v':
-            self.y = self.reference_y + value
+            self.v =  value
         elif dof_type == 'w':
-            self.z = self.reference_z + value
+            self.w = value
         else:
             raise RuntimeError('Node has no Dof of type {}'.format(dof_type))
 
@@ -151,11 +148,11 @@
             If `dof_type` does not exist.
         """
         if dof_type == 'u':
-            return self.x - self.reference_x
+            return self.u
         if dof_type == 'v':
-            return self.y - self.reference_y
+            return self.v
         if dof_type == 'w':
-            return self.z - self.reference_z
+            return self.y
 
         raise AttributeError('Node has no dof of type \'{}\''.format(dof_type))
 
@@ -168,7 +165,6 @@
             Type of the Dof.
         value : float
             The value of the given dof.
->>>>>>> ca7b6909
 
         Raises
         ------
@@ -178,35 +174,8 @@
         if dof_type == 'u':
             self.u = value
         elif dof_type == 'v':
-            self.v =  value
+            self.v = value
         elif dof_type == 'w':
             self.w = value
         else:
-            raise RuntimeError('Node has no Dof of type {}'.format(dof_type))
-
-    def GetDofValue(self, dof_type):
-        """Get the current value of the requested dof at this node.
-
-        Parameters
-        ----------
-        dof_type : str
-            type of the dof: possible types: u,v,w
-
-        Returns
-        -------
-        float
-            dof value
-        """
-
-        if dof_type == 'u':
-            return self.u
-        elif dof_type == 'v':
-            return self.v
-        elif dof_type == 'w':
-            return self.w
-        else:
-<<<<<<< HEAD
-            raise RuntimeError('Node has no Dof of type {}'.format(dof_type))
-=======
-            raise AttributeError('Node has no dof of type \'{}\''.format(dof_type))
->>>>>>> ca7b6909
+            raise AttributeError('Node has no dof of type \'{}\''.format(dof_type))